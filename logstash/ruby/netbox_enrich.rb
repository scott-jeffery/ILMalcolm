def concurrency
  :shared
end

require 'date'
require 'faraday'
require 'fuzzystringmatch'
require 'ipaddr'
require 'json'
require 'lru_reredux'
require 'psych'
<<<<<<< HEAD
=======
require 'uri'
>>>>>>> bad15250
require 'stringex_lite'

##############################################################################################
# Despite the warning against globla variables, we are using them here in order to make sure that
#   we don't have duplicate caches for things cross different clones of the filter,
#   which is what happens if you just use @instance_variables. However, we should
#   be safe because 1) we are using Concurrent::Hash to maintain these per-type caches, and
#   2) because the caches themselves are threadsafe. Note that this will share these values
#   across filters and pipelines, though, as far as I understand it.
# See "Avoiding Concurrency Issues"
#   https://www.elastic.co/guide/en/logstash/current/plugins-filters-ruby.html#plugins-filters-ruby-concurrency
# Note that these calls are intended to be used during the "register" method.

$global_caches_hash = Concurrent::Hash.new
$global_ttl_caches_hash = Concurrent::Hash.new

def get_register_cache(
  cache_type,
  cache_size,
  getset_ignores_nil
)
  $global_caches_hash[cache_type] ||= LruReredux::ThreadSafeCache.new(cache_size, getset_ignores_nil)
end

def get_register_ttl_cache(
  cache_type,
  cache_size,
  cache_ttl,
  getset_ignores_nil
)
  $global_ttl_caches_hash[cache_type] ||= LruRedux::TTL::ThreadSafeCache.new(cache_size, cache_ttl, getset_ignores_nil)
end

##############################################################################################
# These global variables are used for generating performance profiling stats for
#   NetBox API calls and are not used by default
$method_timings_logging_thread_started = Concurrent::AtomicFixnum.new(0)
$method_timings = Concurrent::Hash.new { |h, k| h[k] = Concurrent::Array.new }
$method_timings_logging_thread = nil
$method_timings_logging_thread_running = false

<<<<<<< HEAD
=======
$private_ip_subnets = {
  IPAddr.new("10.0.0.0/8")      => { network: IPAddr.new("10.0.0.0"), broadcast: IPAddr.new("10.255.255.255") },
  IPAddr.new("172.16.0.0/12")   => { network: IPAddr.new("172.16.0.0"), broadcast: IPAddr.new("172.31.255.255") },
  IPAddr.new("192.168.0.0/16")  => { network: IPAddr.new("192.168.0.0"), broadcast: IPAddr.new("192.168.255.255") },
  IPAddr.new("fc00::/7")        => { network: IPAddr.new("fc00::"), broadcast: IPAddr.new("fdff:ffff:ffff:ffff:ffff:ffff:ffff:ffff") }
}.freeze

>>>>>>> bad15250
##############################################################################################
class NetBoxConnLazy
  def initialize(
    url,
    token,
    debug
  )
    @object = nil
    @url = url
    @token = token
    @netboxConnDebug = debug
<<<<<<< HEAD
=======
    @connected = false
>>>>>>> bad15250
  end

  def method_missing(method, *args, &block)

    puts "#{method}(#{args.map(&:inspect).join(', ')})" if @netboxConnDebug

    if $method_timings_logging_thread_running
      key = "#{method} #{args[0]}"
      key = key.to_sym
      start_time = Time.now
    end

    initialize_object unless @object
    result = @object.send(method, *args, &block)

    if $method_timings_logging_thread_running
      duration = (Time.now - start_time) * 1000
      $method_timings[key] << duration
    end

<<<<<<< HEAD
    result
  end

  private

  def initialize_object
    @object = Faraday.new(@url) do |conn|
      conn.request :authorization, 'Token', @token
      conn.request :url_encoded
      conn.response :json, :parser_options => { :symbolize_names => true }
    end
  end
end

=======
    @connected ||= !result.nil?
    result
  end

  def initialized?
    !@object.nil? && @connected
  end

  private

  def initialize_object
    @object = Faraday.new(@url) do |conn|
      conn.request :authorization, 'Token', @token
      conn.request :url_encoded
      conn.response :json, :parser_options => { :symbolize_names => true }
    end
    @connected = false
  end
end

>>>>>>> bad15250
##############################################################################################
def register(
  params
)
  # enable/disable based on script parameters and global environment variable
  _enabled_str = params["enabled"]
  _enabled_env = params["enabled_env"]
  if _enabled_str.nil? && !_enabled_env.nil?
    _enabled_str = ENV[_enabled_env]
  end
  @netbox_enabled = [1, true, '1', 'true', 't', 'on', 'enabled'].include?(_enabled_str.to_s.downcase)

  # source field containing lookup value
  @source = params["source"]

  # lookup type
  #   valid values are: ip_device, ip_prefix
  @lookup_type = params.fetch("lookup_type", "").to_sym

  # field containing site ID (or name) to use in queries for enrichment lookups and autopopulation
  @lookup_site_id = params["lookup_site_id"]
  if !@lookup_site_id.nil? && @lookup_site_id.empty?
    @lookup_site_id = nil
  end

  # fallback/default site value to use in queries for enrichment lookups and autopopulation,
  #   either specified directly or read from ENV
  @lookup_site = params["lookup_site"]
  _lookup_site_env = params["lookup_site_env"]
  if @lookup_site.nil? && !_lookup_site_env.nil?
    @lookup_site = ENV[_lookup_site_env]
  end
  if !@lookup_site.nil? && @lookup_site.empty?
    @lookup_site = nil
  end

  # whether or not to enrich service for ip_device
  _lookup_service_str = params["lookup_service"]
  _lookup_service_env = params["lookup_service_env"]
  if _lookup_service_str.nil? && !_lookup_service_env.nil?
    _lookup_service_str = ENV[_lookup_service_env]
  end
  @lookup_service = [1, true, '1', 'true', 't', 'on', 'enabled'].include?(_lookup_service_str.to_s.downcase)
  @lookup_service_port_source = params.fetch("lookup_service_port_source", "[destination][port]")

  # API parameters
  @page_size = params.fetch("page_size", 1000)

  # caching parameters (default cache size = 10000, default cache TTL = 300 seconds)
  _cache_size_val = params["cache_size"]
  _cache_size_env = params["cache_size_env"]
  if (!_cache_size_val.is_a?(Integer) || _cache_size_val <= 0) && !_cache_size_env.nil?
    _cache_size_val = Integer(ENV[_cache_size_env], exception: false)
  end
  if _cache_size_val.is_a?(Integer) && (_cache_size_val > 0)
    @cache_size = _cache_size_val
  else
    @cache_size = 10000
  end
  _cache_ttl_val = params["cache_ttl"]
  _cache_ttl_env = params["cache_ttl_env"]
  if (!_cache_ttl_val.is_a?(Integer) || _cache_ttl_val <= 0) && !_cache_ttl_env.nil?
    _cache_ttl_val = Integer(ENV[_cache_ttl_env], exception: false)
  end
  if _cache_ttl_val.is_a?(Integer) && (_cache_ttl_val > 0)
    @cache_ttl = _cache_ttl_val
  else
    @cache_ttl = 300
  end

  # target field to store looked-up value
  @target = params["target"]

  # for tagging events that go all the way through the filter
  @add_tag = params["add_tag"]
  _add_tag_env = params["add_tag_env"]
  if @add_tag.nil? && !_add_tag_env.nil?
    @add_tag = ENV[_add_tag_env]
  end
  if !@add_tag.nil? && @add_tag.empty?
    @add_tag = nil
  end

  # verbose - either specified directly or read from ENV via verbose_env
  #   false - store the "name" (fallback to "display") and "id" value(s) as @target.name and @target.id
  #             e.g., (@target is destination.segment) destination.segment.name => ["foobar"]
  #                                                    destination.segment.id => [123]
  #   true - store a hash of arrays *under* @target
  #             e.g., (@target is destination.segment) destination.segment.name => ["foobar"]
  #                                                    destination.segment.id => [123]
  #                                                    destination.segment.foo => ["bar"]
  #                                                    etc.
  _verbose_str = params["verbose"]
  _verbose_env = params["verbose_env"]
  if _verbose_str.nil? && !_verbose_env.nil?
    _verbose_str = ENV[_verbose_env]
  end
  @verbose = [1, true, '1', 'true', 't', 'on', 'enabled'].include?(_verbose_str.to_s.downcase)

  _debug_str = params["debug"]
  _debug_env = params["debug_env"]
  if _debug_str.nil? && !_debug_env.nil?
    _debug_str = ENV[_debug_env]
  end
  @debug_verbose = ['verbose', 'v', 'extra'].include?(_debug_str.to_s.downcase)
  @debug = (@debug_verbose || [1, true, '1', 'true', 't', 'on', 'enabled'].include?(_debug_str.to_s.downcase))

  _debug_timings_str = params["debug_timings"]
  _debug_timings_env = params["debug_timings_env"]
  if _debug_timings_str.nil? && !_debug_timings_env.nil?
    _debug_timings_str = ENV[_debug_timings_env]
  end
  @debug_timings = [1, true, '1', 'true', 't', 'on', 'enabled'].include?(_debug_timings_str.to_s.downcase)

  # connection URL for netbox
  # url, e.g., "https://netbox.example.org" or "http://netbox:8080"
  _netbox_url_str = params["netbox_url"].to_s.delete_suffix("/")
  _netbox_url_env = params["netbox_url_env"].to_s
  if _netbox_url_str.empty? && !_netbox_url_env.empty?
    _netbox_url_str = ENV[_netbox_url_env].to_s.delete_suffix("/")
  end
  if _netbox_url_str.empty?
    _netbox_url_str = "http://netbox:8080/netbox/api"
  end
  _netbox_url_obj = URI.parse(_netbox_url_str.end_with?('/api') ? _netbox_url_str : "#{_netbox_url_str}/api")
  @netbox_url = (_netbox_url_obj.port == _netbox_url_obj.default_port) ?
                  "#{_netbox_url_obj.scheme}://#{_netbox_url_obj.host}#{_netbox_url_obj.path}" :
                  "#{_netbox_url_obj.scheme}://#{_netbox_url_obj.host}:#{_netbox_url_obj.port}#{_netbox_url_obj.path}"
  @netbox_url_base = (_netbox_url_obj.port == _netbox_url_obj.default_port) ?
                       "#{_netbox_url_obj.scheme}://#{_netbox_url_obj.host}" :
                       "#{_netbox_url_obj.scheme}://#{_netbox_url_obj.host}:#{_netbox_url_obj.port}"
  @netbox_uri_suffix = _netbox_url_obj.path

  # connection token (either specified directly or read from ENV via netbox_token_env)
  @netbox_token = params["netbox_token"]
  _netbox_token_env = params["netbox_token_env"]
  if @netbox_token.nil? && !_netbox_token_env.nil?
    # could be something like "NETBOX_TOKEN;SUPERUSER_API_TOKEN", take first variable that evaluates
    @netbox_token = _netbox_token_env.split(/[;,:\s]+/).map { |env| ENV[env].to_s }.find { |val| val && !val.strip.empty? }
  end

  # hash of hashes, where key = site ID and value = hash of lookup types (from @lookup_type),
  #   each of which contains the respective looked-up values
  @site_lookup_types_hash = get_register_cache(:site_lookup_types_hash, 256, true)
  @lookup_cache_size = params.fetch("lookup_cache_size", 512)

  # these are used for autopopulation only, not lookup/enrichment

  # autopopulate - either specified directly or read from ENV via autopopulate_env
  #   false - do not autopopulate netbox inventory when uninventoried devices are observed
  #   true - autopopulate netbox inventory when uninventoried devices are observed (not recommended)
  #
  # For now this is only done for devices/virtual machines, not for services or network segments.
  _autopopulate_str = params["autopopulate"]
  _autopopulate_env = params["autopopulate_env"]
  if _autopopulate_str.nil? && !_autopopulate_env.nil?
    _autopopulate_str = ENV[_autopopulate_env]
  end
  @autopopulate = [1, true, '1', 'true', 't', 'on', 'enabled'].include?(_autopopulate_str.to_s.downcase)

  # fields for device autopopulation
  @source_hostname = params["source_hostname"]
  @source_oui = params["source_oui"]
  @source_mac = params["source_mac"]
  @source_segment = params["source_segment"]
  @default_status = params.fetch("default_status", "active").to_sym

  # default manufacturer, role and device type if not specified, either specified directly or read from ENVs
  @default_manuf = params["default_manuf"]
  _default_manuf_env = params["default_manuf_env"]
  if @default_manuf.nil? && !_default_manuf_env.nil?
    @default_manuf = ENV[_default_manuf_env]
  end
  if !@default_manuf.nil? && @default_manuf.empty?
    @default_manuf = nil
  end

  _vendor_oui_map_path = params.fetch("vendor_oui_map_path", "/etc/vendor_macs.yaml")
  if File.exist?(_vendor_oui_map_path)
    @macarray = Array.new
    psych_load_yaml(_vendor_oui_map_path).each do |mac|
      @macarray.push([mac_string_to_integer(mac['low']), mac_string_to_integer(mac['high']), mac['name']])
    end
    # Array.bsearch only works on a sorted array
    @macarray.sort_by! { |k| [k[0], k[1]]}
  else
    @macarray = nil
  end
  @macregex = Regexp.new(/\A([0-9a-fA-F]{2}[-:.]){5}([0-9a-fA-F]{2})\z/)

  _vm_oui_map_path = params.fetch("vm_oui_map_path", "/etc/vm_macs.yaml")
  if File.exist?(_vm_oui_map_path)
    @vm_namesarray = Set.new
    psych_load_yaml(_vm_oui_map_path).each do |mac|
      @vm_namesarray.add(mac['name'].to_s.downcase)
    end
  else
    @vm_namesarray = Set[ "pcs computer systems gmbh",
                          "proxmox server solutions gmbh",
                          "vmware, inc.",
                          "xensource, inc." ]
  end

  @default_dtype = params["default_dtype"]
  _default_dtype_env = params["default_dtype_env"]
  if @default_dtype.nil? && !_default_dtype_env.nil?
    @default_dtype = ENV[_default_dtype_env]
  end
  if !@default_dtype.nil? && @default_dtype.empty?
    @default_dtype = nil
  end

  @default_role = params["default_role"]
  _default_role_env = params["default_role_env"]
  if @default_role.nil? && !_default_role_env.nil?
    @default_role = ENV[_default_role_env]
  end
  if !@default_role.nil? && @default_role.empty?
    @default_role = nil
  end

  # threshold for fuzzy string matching (for manufacturer, etc.)
  _autopopulate_fuzzy_threshold_str = params["autopopulate_fuzzy_threshold"]
  _autopopulate_fuzzy_threshold_str_env = params["autopopulate_fuzzy_threshold_env"]
  if _autopopulate_fuzzy_threshold_str.nil? && !_autopopulate_fuzzy_threshold_str_env.nil?
    _autopopulate_fuzzy_threshold_str = ENV[_autopopulate_fuzzy_threshold_str_env]
  end
  if _autopopulate_fuzzy_threshold_str.nil? || _autopopulate_fuzzy_threshold_str.empty?
    @autopopulate_fuzzy_threshold = 0.95
  else
    @autopopulate_fuzzy_threshold = _autopopulate_fuzzy_threshold_str.to_f
  end

  # if the manufacturer is not found, should we create one or use @default_manuf?
  _autopopulate_create_manuf_str = params["autopopulate_create_manuf"]
  _autopopulate_create_manuf_env = params["autopopulate_create_manuf_env"]
  if _autopopulate_create_manuf_str.nil? && !_autopopulate_create_manuf_env.nil?
    _autopopulate_create_manuf_str = ENV[_autopopulate_create_manuf_env]
  end
  @autopopulate_create_manuf = [1, true, '1', 'true', 't', 'on', 'enabled'].include?(_autopopulate_create_manuf_str.to_s.downcase)

  # if the prefix is not found, should we create one?
  _autopopulate_create_prefix_str = params["auto_prefix"]
  _autopopulate_create_prefix_env = params["auto_prefix_env"]
  if _autopopulate_create_prefix_str.nil? && !_autopopulate_create_prefix_env.nil?
    _autopopulate_create_prefix_str = ENV[_autopopulate_create_prefix_env]
  end
  @autopopulate_create_prefix = [1, true, '1', 'true', 't', 'on', 'enabled'].include?(_autopopulate_create_prefix_str.to_s.downcase)

  # case-insensitive hash of OUIs (https://standards-oui.ieee.org/) to Manufacturers (https://demo.netbox.dev/static/docs/core-functionality/device-types/)
  @manuf_hash = get_register_ttl_cache(:manuf_hash, params.fetch("manuf_cache_size", 4096), @cache_ttl, true)

  # case-insensitive hash of role names to IDs
  @role_hash = get_register_ttl_cache(:role_hash, params.fetch("role_cache_size", 512), @cache_ttl, true)

  # case-insensitive hash of site names to site IDs
  @site_name_hash = get_register_ttl_cache(:site_name_hash, params.fetch("site_cache_size", 256), @cache_ttl, true)

  # hash of site IDs to site objects
  @site_id_hash = get_register_ttl_cache(:site_id_hash, params.fetch("site_cache_size", 256), @cache_ttl, true)

  # end of autopopulation arguments

  # used for massaging OUI/manufacturer names for matching
  @name_cleaning_patterns = [ /\ba[sbg]\b/,
                              /\b(beijing|shenzhen)\b/,
                              /\bbv\b/,
                              /\bco(rp(oration|orate)?)?\b/,
                              /\b(computer|network|electronic|solution|system)s?\b/,
                              /\bglobal\b/,
                              /\bgmbh\b/,
                              /\binc(orporated)?\b/,
                              /\bint(ernationa)?l?\b/,
                              /\bkft\b/,
                              /\blimi?ted\b/,
                              /\bllc\b/,
                              /\b(co)?ltda?\b/,
                              /\bpt[ey]\b/,
                              /\bpvt\b/,
                              /\boo\b/,
                              /\bsa\b/,
                              /\bsr[ol]s?\b/,
                              /\btech(nolog(y|ie|iya)s?)?\b/ ].freeze

  @nb_headers = { 'Content-Type': 'application/json' }.freeze

  @device_tag_autopopulated = { 'slug': 'malcolm-autopopulated' }.freeze
  # for ip_device hash lookups, if a device is pulled out that has one of these tags
  #   it should be *updated* instead of just created. this allows us to create even less-fleshed
  #   out device entries from things like DNS entries but then give more information (like
  #   manufacturer) later on when actual traffic is observed. these values should match
  #   what's in netbox/preload/tags.yml
  @device_tag_manufacturer_unknown = { 'slug': 'manufacturer-unknown' }.freeze
  @device_tag_hostname_unknown = { 'slug': 'hostname-unknown' }.freeze

  @virtual_machine_device_type_name = "Virtual Machine".freeze

  if @debug_timings && ($method_timings_logging_thread_started.value == 0) && $method_timings_logging_thread_started.compare_and_set(0, 1)
     $method_timings = Concurrent::Hash.new { |h, k| h[k] = Concurrent::Array.new }
     $method_timings_logging_thread = Thread.new { log_method_timings_thread_proc }
     $method_timings_logging_thread_running = true
   end
<<<<<<< HEAD
=======

  # make sure required tags exist before starting up
  _tmp_nb_conn = NetBoxConnLazy.new(@netbox_url, @netbox_token, @debug_verbose)
  [
    [{ 'name' => 'Autopopulated', 'slug' => 'malcolm-autopopulated', 'color' => 'add8e6' }],
    [{ 'name' => 'Manufacturer Unknown', 'slug' => 'manufacturer-unknown', 'color' => 'd3d3d3' }],
    [{ 'name' => 'Hostname Unknown', 'slug' => 'hostname-unknown', 'color' => 'd3d3d3'}]
  ].each do |item|
    begin
      _tmp_response = _tmp_nb_conn.post('extras/tags/', item.to_json, @nb_headers)
    rescue Faraday::Error => e
      # Do nothing (ignore errors)
    end
  end
>>>>>>> bad15250
end

##############################################################################################
def log_method_timings_thread_proc
  while $method_timings_logging_thread_running
    sleep 60
    puts "Method Execution Timings ---------------- :"
    $method_timings.each do |method, times|
      total_time = times.empty? ? 0 : times.sum
      avg_time = times.empty? ? 0 : total_time / times.size
      puts "#{method}: total #{total_time.round(2)} ms, avg #{avg_time.round(2)} ms over #{times.size} calls"
    end
  end
<<<<<<< HEAD
=======
end

##############################################################################################
def getset_with_tracking(cache, key)
  cache_hit = true
  result = cache.getset(key) do
    cache_hit = false
    yield
  end
  { result: result, cache_hit: cache_hit }
end

##############################################################################################
def assignable_private_ip?(ip)
  ipaddr = if ip.is_a?(IPAddr)
             ip
           else
             begin
               IPAddr.new(ip)
             rescue
               nil
             end
           end
  return false if ipaddr.nil?

  $private_ip_subnets.find do |subnet, addresses|
    if subnet.include?(ipaddr)
      return ipaddr != addresses[:network] && ipaddr != addresses[:broadcast]
    end
  end

  false
>>>>>>> bad15250
end

##############################################################################################
def filter(
  event
)
  _key = event.get("#{@source}")
  if (not @netbox_enabled) || @lookup_type.nil? || @lookup_type.empty? || _key.nil? || _key.empty?
    return [event]
  end

  # site *must* be specified from the VERY TOP, either explicitly by ID (or name) in lookup_site_id
  #   or via the fallback @lookup_site value. If we can't get (or create) the site, we can't determine which
  #   hashes to look up the _key by @lookup_type in, nor where to autopopulate, etc.
  _lookup_site_id_str = @lookup_site_id.nil? ? nil : event.get("#{@lookup_site_id}").to_s
  if (_lookup_site_id_str == "0")
    # A site ID of 0 is a way to shortcut and say "skip netbox enrichment completely" on a per-event basis.
    #   As the "default" site ID is 1, this will only be a 0 if it's explicitly set as such.
    return [event]
  end
  _lookup_site_name_str =  (@lookup_site.nil? || @lookup_site.empty?) ? "default" : @lookup_site
  _lookup_site_obj = lookup_or_create_site(_lookup_site_id_str, _lookup_site_name_str, nil)
  if _lookup_site_obj.is_a?(Hash) && ((_lookup_site_id = _lookup_site_obj.fetch(:id, 0).to_i) > 0)
    _site_lookups_hash = @site_lookup_types_hash.getset(_lookup_site_id){ LruReredux::ThreadSafeCache.new(@lookup_cache_size, true) }
    _lookup_hash = _site_lookups_hash.getset(@lookup_type){ LruReredux::TTL::ThreadSafeCache.new(@cache_size, @cache_ttl, true) }
    puts "netbox_enrich.filter: found site (#{_lookup_site_id_str}, #{_lookup_site_name_str}): #{JSON.generate(_lookup_site_obj)}" if @debug_verbose
  else
    puts "netbox_enrich.filter: unable to lookup site (#{_lookup_site_id_str}, #{_lookup_site_name_str})" if @debug
    return [event]
  end

  _result_set = false
  _discovered_flag = false
  _netbox_queried = false

  # _key might be an array of IP addresses, but we're only going to set the first _result into @target.
  #    this is still useful, though as autopopulation may happen for multiple IPs even if we only
  #    store the result of the first one found
  if !_key.is_a?(Array) then
    _newKey = Array.new
    _newKey.push(_key) unless _key.nil?
    _key = _newKey
  end
  # _private_ips stores IPAddr representations of IP strings for private IP addresses
  _private_ips = Array.new

  _key.each do |ip_key|

    _lookup_tracking_result = getset_with_tracking(_lookup_hash, ip_key) do
      netbox_lookup(event: event, ip_key: ip_key, site_id: _lookup_site_id)
    end
    if _lookup_tracking_result[:result]
      _result, _key_ip, _nb_queried = _lookup_tracking_result[:result].dup
    else
      _result, _key_ip, _nb_queried = nil, nil, false
    end
    _private_ips.push(_key_ip) if assignable_private_ip?(_key_ip)
    _netbox_queried ||= _nb_queried unless _lookup_tracking_result[:cache_hit]

    if !_result.nil? && !_result.empty?

      if _lookup_tracking_result[:cache_hit]
        # it can't have been "discovered" if it was already in the cache
        _result.delete(:discovered)
      else
        _result[:discovered] = _result[:discovered]&.any? if _result[:discovered].is_a?(Array)
        _result.delete(:discovered) unless _result[:discovered]
        _discovered_flag ||= _result.fetch(:discovered, false)
      end

      puts('netbox_enrich.filter(%{lookup_type}: %{lookup_key} @ %{site}) success: %{result}' % {
            lookup_type: @lookup_type,
            lookup_key: ip_key,
            site: _lookup_site_id,
            result: JSON.generate(_result) }) if @debug_verbose

      # we've done a lookup and got (or autopopulated) our answer, however, if this is a device lookup and
      #   either the hostname-unknown or manufacturer-unknown is set, we should see if we can update it
      if (_tags = _result.fetch(:tags, nil)) &&
         @autopopulate &&
         (@lookup_type == :ip_device) &&
         _tags.is_a?(Array) &&
         _tags.flatten! &&
         _tags.all? { |item| item.is_a?(Hash) } &&
         _tags.any? {|tag| tag[:slug] == @device_tag_autopopulated[:slug]}
      then
        _updated_result = nil
        _autopopulate_hostname = event.get("#{@source_hostname}").to_s
        _autopopulate_mac = event.get("#{@source_mac}").to_s.downcase
        _autopopulate_oui = event.get("#{@source_oui}").to_s
        if ((_tags.any? {|tag| tag[:slug] == @device_tag_hostname_unknown[:slug]} &&
             (!_autopopulate_hostname.empty? && !_autopopulate_hostname.end_with?('.in-addr.arpa'))) ||
            (_tags.any? {|tag| tag[:slug] == @device_tag_manufacturer_unknown[:slug]} &&
              ((!_autopopulate_mac.empty? && (_autopopulate_mac != 'ff:ff:ff:ff:ff:ff') && (_autopopulate_mac != '00:00:00:00:00:00')) ||
               !_autopopulate_oui.empty?)))
        then
          # the hostname-unknown tag is set, but we appear to have a hostname
          #   from the event. we need to update the record in netbox (set the new hostname
          #   from this value and remove the tag) and in the result
          # OR
          # the manufacturer-unknown tag is set, but we appear to have an OUI or MAC address
          #   from the event. we need to update the record in netbox (determine the manufacturer
          #   from this value and remove the tag) and in the result
          _updated_result, _key_ip, _nb_queried = netbox_lookup(:event=>event, :ip_key=>ip_key, :site_id=>_lookup_site_id, :previous_result=>_result)
          puts('filter tried to patch %{name} (site %{site}) for "%{tags}" ("%{host}", "%{mac}", "%{oui}"): %{result}' % {
                name: ip_key,
                site: _lookup_site_id,
                tags: _tags.map{ |hash| hash[:slug] }.join('|'),
                host: _autopopulate_hostname,
                mac: _autopopulate_mac,
                oui: _autopopulate_oui,
                result: JSON.generate(_updated_result) }) if @debug
        end
        _lookup_hash[ip_key] = (_result = _updated_result) if _updated_result
      end
      _result.delete(:tags)

      if _result.has_key?(:url) && !_result[:url]&.empty?
        _result[:url].map! { |u| u.delete_prefix(@netbox_url_base).gsub('/api/', '/') }
        if (@lookup_type == :ip_device) &&
           (!_result.has_key?(:device_type) || _result[:device_type]&.empty?) &&
           _result[:url].any? { |u| u.include? "virtual-machines" }
        then
          _result[:device_type] = [ @virtual_machine_device_type_name ]
        end
      end
    else
      puts "netbox_enrich.filter(#{@lookup_type}: #{ip_key} @ #{_lookup_site_id}) failed" if @debug_verbose
    end

    unless _result_set || _result.nil? || _result.empty? || @target.nil? || @target.empty?
      event.set("#{@target}", _result)
      _result_set = true
    end
  end # _key.each do |ip_key|

  if (@lookup_type == :ip_device) &&
     (_discovered_flag || (_netbox_queried && !_result_set)) &&
     !_private_ips.empty? &&
     !@target.nil? &&
     !@target.empty?
  then
    # no result found, this device should be marked as "uninventoried"
    _result = _result_set ? event.get("#{@target}") : Hash.new
    if _result.is_a?(Hash)
      _result[:uninventoried] = true
      event.set("#{@target}", _result)
    end
  end

  unless _private_ips.empty? || @add_tag.nil? || @add_tag.empty?
    _tags = event.get('[tags]')
    if !_tags.is_a?(Array) then
      _newTags = Array.new
      _newTags.push(_tags) unless _tags.nil? || _tags.empty?
      _tags = _newTags
    end
    if !_tags.include? @add_tag
      _tags.push(@add_tag)
      event.set("[tags]", _tags)
    end
  end

  [event]
end

def mac_string_to_integer(
  string
)
  string.tr('.:-','').to_i(16)
end

def mac_to_oui_lookup(
  mac
)
  _oui = nil

  case mac
  when String
    if @macregex.match?(mac)
      _macint = mac_string_to_integer(mac)
      _vendor = @macarray.bsearch{ |_vendormac| (_macint < _vendormac[0]) ? -1 : ((_macint > _vendormac[1]) ? 1 : 0)}
      _oui = _vendor[2] unless _vendor.nil?
    end # mac matches @macregex
  when Array
    mac.each do |_addr|
      if @macregex.match?(_addr)
        _macint = mac_string_to_integer(_addr)
        _vendor = @macarray.bsearch{ |_vendormac| (_macint < _vendormac[0]) ? -1 : ((_macint > _vendormac[1]) ? 1 : 0)}
        if !_vendor.nil?
          _oui = _vendor[2]
          break
        end # !_vendor.nil?
      end # _addr matches @macregex
    end # mac.each do
  end # case statement mac String vs. Array

  _oui
end

def psych_load_yaml(
  filename
)
  parser = Psych::Parser.new(Psych::TreeBuilder.new)
  parser.code_point_limit = 64*1024*1024
  parser.parse(IO.read(filename, :mode => 'r:bom|utf-8'))
  yaml_obj = Psych::Visitors::ToRuby.create().accept(parser.handler.root)
  if yaml_obj.is_a?(Array) && (yaml_obj.length() == 1)
    yaml_obj.first
  else
    yaml_obj
  end
end

def collect_values(
  hashes
)
  # https://stackoverflow.com/q/5490952
  hashes.reduce({}){ |h, pairs| pairs.each { |k,v| (h[k] ||= []) << v}; h }
end

def crush(
  thing
)
  if thing.is_a?(Array)
    thing.each_with_object([]) do |v, a|
      v = crush(v)
      a << v unless [nil, [], {}, "", "Unspecified", "unspecified"].include?(v)
    end
  elsif thing.is_a?(Hash)
    thing.each_with_object({}) do |(k,v), h|
      v = crush(v)
      h[k] = v unless ([nil, [], {}, "", "Unspecified", "unspecified"].include?(v) || (k == :url))
    end
  else
    thing
  end
end

def clean_manuf_string(
  val
)
    # 0. downcase
    # 1. replace commas with spaces
    # 2. remove all punctuation (except parens)
    # 3. squash whitespace down to one space
    # 4. remove each of @name_cleaning_patterns (LLC, LTD, Inc., etc.)
    # 5. remove all punctuation (even parens)
    # 6. strip leading and trailing spaces
    new_val = val.downcase.gsub(',', ' ').gsub(/[^\(\)A-Za-z0-9\s]/, '').gsub(/\s+/, ' ')
    @name_cleaning_patterns.each do |pat|
      new_val = new_val.gsub(pat, '')
    end
    new_val = new_val.gsub(/[^A-Za-z0-9\s]/, '').gsub(/\s+/, ' ').lstrip.rstrip
    new_val
end

def shorten_string(
  val
)
  if val.length > 64
    "#{val[0, 30]}...#{val[-30, 30]}"
  else
    val
  end
end

def lookup_or_create_site(
  site_id,
  site_name,
  nb
)
  _result_site_obj = nil
  _site_id_str = site_id.to_s
  _site_name_str = site_name.to_s
  _nb_to_use = nb

  # if the ID was specified explicitly, use that first to look up the site
  if (!_site_id_str.empty?) && (_site_id_str.scan(/\D/).empty?) && (_site_id_str.to_i > 0) then
    _site_id_int = _site_id_str.to_i
    _result_site_obj = @site_id_hash.getset(_site_id_int) {
      begin
        _site = nil

        # this shouldn't be too often, once the hash gets populated
        _nb_to_use = NetBoxConnLazy.new(@netbox_url, @netbox_token, @debug_verbose) if _nb_to_use.nil?

        # look it up by ID
        _query = { :offset => 0,
                   :limit => 1,
                   :id => _site_id_int }
        if (_sites_response = _nb_to_use.get('dcim/sites/', _query).body) &&
           _sites_response.is_a?(Hash) &&
           (_tmp_sites = _sites_response.fetch(:results, [])) &&
           (_tmp_sites.length() > 0)
        then
           _site = _tmp_sites.first
        elsif @debug
          puts('lookup_or_create_site (%{id}): _sites_response: %{result}' % { id: _site_id_str, result: JSON.generate(_sites_response) })
        end

      rescue Faraday::Error => e
        # give up aka do nothing
        puts "lookup_or_create_site (#{_site_id_str}): #{e.message}" if @debug
      end

      _site
    }.dup
  end

  # if the site ID wasn't specified but the name was, either look up or create it by name
  if _result_site_obj.nil? && (!_site_id_str.empty? || !_site_name_str.empty?) then
    _site_name_key_str = (!_site_id_str.empty? && !_site_id_str.scan(/\D/).empty?) ? _site_id_str : _site_name_str
    _result_site_id = @site_name_hash.getset(_site_name_key_str) {
      begin
        _site = nil
        _site_id = 0

        # this shouldn't be too often, once the hash gets populated
        _nb_to_use = NetBoxConnLazy.new(@netbox_url, @netbox_token, @debug_verbose) if _nb_to_use.nil?

        # try to look it up by name
        _query = { :offset => 0,
                   :limit => 1,
                   :name => _site_name_key_str }
        if (_sites_response = _nb_to_use.get('dcim/sites/', _query).body) &&
           _sites_response.is_a?(Hash) &&
           (_tmp_sites = _sites_response.fetch(:results, [])) &&
           (_tmp_sites.length() > 0)
        then
           _site = _tmp_sites.first
        elsif @debug
          puts('lookup_or_create_site (%{name}): _sites_response: %{result}' % { name: _site_name_key_str, result: JSON.generate(_sites_response) })
        end

        if _site.is_a?(Hash)
          _site_id = _site.fetch(:id, 0)
        elsif @autopopulate
          # the device site is not found, create it
          _site_data = { :name => _site_name_key_str,
                         :slug => _site_name_key_str.to_url,
                         :status => "active" }
          if (_site_create_response = _nb_to_use.post('dcim/sites/', _site_data.to_json, @nb_headers).body) &&
             _site_create_response.is_a?(Hash) &&
             _site_create_response.has_key?(:id)
          then
             _site_id = _site_create_response.fetch(:id, 0)
          elsif @debug
            puts('lookup_or_create_site (%{name}): _site_create_response: %{result}' % { name: _site_name_key_str, result: JSON.generate(_site_create_response) })
          end
        end

      rescue Faraday::Error => e
        # give up aka do nothing
        puts "lookup_or_create_site (#{_site_name_key_str}): #{e.message}" if @debug
      end

      _site_id
    }
    if (_result_site_id.to_i > 0) then
      # we got name -> ID in site_name_hash, now recursively call to make sure ID -> obj ends up in @site_id_hash
      _result_site_obj = lookup_or_create_site(_result_site_id, '', _nb_to_use)
    end
  end

  _result_site_obj
end

def lookup_manuf(
  oui,
  nb
)
  if !oui.to_s.empty?
    @manuf_hash.getset(oui) {
      _fuzzy_matcher = FuzzyStringMatch::JaroWinkler.create( :pure )
      _oui_cleaned = clean_manuf_string(oui.to_s)
      _manufs = Array.new
      # fetch the manufacturers to do the comparison. this is a lot of work
      # and not terribly fast but once the hash it populated it shouldn't happen too often
      _query = { :offset => 0,
                 :limit => @page_size }
      begin
        while true do
          if (_manufs_response = nb.get('dcim/manufacturers/', _query).body) &&
             _manufs_response.is_a?(Hash)
          then
            _tmp_manufs = _manufs_response.fetch(:results, [])
            _tmp_manufs.each do |_manuf|
              _tmp_name = _manuf.fetch(:name, _manuf.fetch(:display, nil))
              _tmp_distance = _fuzzy_matcher.getDistance(clean_manuf_string(_tmp_name.to_s), _oui_cleaned)
              if (_tmp_distance >= @autopopulate_fuzzy_threshold) then
                _manufs << { :name => _tmp_name,
                             :id => _manuf.fetch(:id, nil),
                             :url => _manuf.fetch(:url, nil),
                             :match => _tmp_distance,
                             :vm => false }
              end
            end
            _query[:offset] += _tmp_manufs.length()
            break unless (_tmp_manufs.length() >= @page_size)
          else
            break
          end
        end
      rescue Faraday::Error => e
        # give up aka do nothing
        puts "lookup_manuf (#{oui}): #{e.message}" if @debug
      end
      # return the manuf with the highest match
      # puts('0. %{key}: %{matches}' % { key: _autopopulate_oui_cleaned, matches: JSON.generate(_manufs) })-]
      !_manufs&.empty? ? _manufs.max_by{|k| k[:match] } : nil
    }.dup
  else
    nil
  end
end

def lookup_or_create_manuf_and_dtype(
  oui,
  default_manuf,
  default_dtype,
  nb
)
  _oui = oui
  _dtype = nil
  _manuf = nil

  begin
    # match/look up manufacturer based on OUI
    if !_oui.nil? && !_oui.empty?
      _oui = _oui.first() unless !_oui.is_a?(Array)
      # does it look like a VM or a regular device?
      if @vm_namesarray.include?(_oui.downcase)
        # looks like this is probably a virtual machine
        _manuf = { :name => _oui,
                   :match => 1.0,
                   :vm => true,
                   :id => nil }
      else
        # looks like this is not a virtual machine (or we can't tell) so assume it's a regular device
        _manuf = lookup_manuf(_oui, nb)
      end # virtual machine vs. regular device
    end # oui specified

    # puts('1. %{key}: %{found}' % { key: oui, found: JSON.generate(_manuf) })
    if !_manuf.is_a?(Hash)
      # no match was found at ANY match level (empty database or no OUI specified), set default ("unspecified") manufacturer
      _manuf = { :name => (@autopopulate_create_manuf && !_oui.nil? && !_oui.empty?) ? _oui : default_manuf,
                 :match => 0.0,
                 :vm => false,
                 :id => nil}
    end
    # puts('2. %{key}: %{found}' % { key: _oui, found: JSON.generate(_manuf) })

    if !_manuf[:vm]

      if !_manuf.fetch(:id, nil)&.nonzero?
        # the manufacturer was default (not found) so look it up first
        _query = { :offset => 0,
                   :limit => 1,
                   :name => _manuf[:name] }
        if (_manufs_response = nb.get('dcim/manufacturers/', _query).body) &&
           _manufs_response.is_a?(Hash) &&
           (_tmp_manufs = _manufs_response.fetch(:results, [])) &&
           (_tmp_manufs.length() > 0)
        then
           _manuf[:id] = _tmp_manufs.first.fetch(:id, nil)
           _manuf[:match] = 1.0
        end
      end
      # puts('3. %{key}: %{found}' % { key: _oui, found: JSON.generate(_manuf) })

      if !_manuf.fetch(:id, nil)&.nonzero?
        # the manufacturer is still not found, create it
        _manuf_data = { :name => _manuf[:name],
                        :tags => [ @device_tag_autopopulated ],
                        :slug => _manuf[:name].to_url }
        if (_manuf_create_response = nb.post('dcim/manufacturers/', _manuf_data.to_json, @nb_headers).body) &&
           _manuf_create_response.is_a?(Hash)
        then
           _manuf[:id] = _manuf_create_response.fetch(:id, nil)
           _manuf[:match] = 1.0
        elsif @debug
          puts('lookup_or_create_manuf_and_dtype (%{name}): _manuf_create_response: %{result}' % { name: _manuf[:name], result: JSON.generate(_manuf_create_response) })
        end
        # puts('4. %{key}: %{created}' % { key: _manuf, created: JSON.generate(_manuf_create_response) })
      end

      # at this point we *must* have the manufacturer ID
      if _manuf.fetch(:id, nil)&.nonzero?

        # make sure the desired device type also exists, look it up first
        _query = { :offset => 0,
                   :limit => 1,
                   :manufacturer_id => _manuf[:id],
                   :model => default_dtype }
        if (_dtypes_response = nb.get('dcim/device-types/', _query).body) &&
           _dtypes_response.is_a?(Hash) &&
           (_tmp_dtypes = _dtypes_response.fetch(:results, [])) &&
           (_tmp_dtypes.length() > 0)
        then
           _dtype = _tmp_dtypes.first
        end

        if _dtype.nil?
          # the device type is not found, create it
          _dtype_data = { :manufacturer => _manuf[:id],
                          :model => default_dtype,
                          :tags => [ @device_tag_autopopulated ],
                          :slug => default_dtype.to_url }
          if (_dtype_create_response = nb.post('dcim/device-types/', _dtype_data.to_json, @nb_headers).body) &&
             _dtype_create_response.is_a?(Hash) &&
             _dtype_create_response.has_key?(:id)
          then
             _dtype = _dtype_create_response
          elsif @debug
            puts('lookup_or_create_manuf_and_dtype (%{name}: _dtype_create_response: %{result}' % { name: default_dtype, result: JSON.generate(_dtype_create_response) })
          end
        end

      end # _manuf :id check
    end # _manuf is not a VM

  rescue Faraday::Error => e
    # give up aka do nothing
    puts "lookup_or_create_manuf_and_dtype (#{oui}): #{e.message}" if @debug
  end

  return _dtype, _manuf

end # def lookup_or_create_manuf_and_dtype

def lookup_prefixes(
  ip_str,
  site_id,
  nb
)
  prefixes = Array.new

  _query = { :contains => ip_str,
             :offset => 0,
             :limit => @page_size }
  _query[:site_id] = site_id if (site_id.is_a?(Integer) && (site_id > 0))
  begin
    while true do
      if (_prefixes_response = nb.get('ipam/prefixes/', _query).body) &&
         _prefixes_response.is_a?(Hash)
      then
        _tmp_prefixes = _prefixes_response.fetch(:results, [])
        _tmp_prefixes.each do |p|
          # non-verbose output is flatter with just names { :name => "name", :id => "id", ... }
          # if verbose, include entire object as :details
          _prefixName = p.fetch(:description, nil)
          if _prefixName.nil? || _prefixName.empty?
            _prefixName = p.fetch(:display, p.fetch(:prefix, nil))
          end
          prefixes << { :name => _prefixName,
                        :id => p.fetch(:id, nil),
                        :site => ((_site = p.fetch(:site, nil)) && _site&.has_key?(:name)) ? _site[:name] : _site&.fetch(:display, nil),
                        :tenant => ((_tenant = p.fetch(:tenant, nil)) && _tenant&.has_key?(:name)) ? _tenant[:name] : _tenant&.fetch(:display, nil),
                        :url => p.fetch(:url, nil),
                        :tags => p.fetch(:tags, nil),
                        :details => @verbose ? p : nil }
        end
        _query[:offset] += _tmp_prefixes.length()
        break unless (_tmp_prefixes.length() >= @page_size)
      else
        break
      end
    end
  rescue Faraday::Error => e
    # give up aka do nothing
    puts "lookup_prefixes (#{ip_str}, #{site_id}): #{e.message}" if @debug
  end

  prefixes
end

def lookup_or_create_role(
  role_name,
  nb
)
  if !role_name.to_s.empty?
    @role_hash.getset(role_name) {
      begin
        _role = nil

        # look it up first
        _query = { :offset => 0,
                   :limit => 1,
                   :name => role_name }
        if (_roles_response = nb.get('dcim/device-roles/', _query).body) &&
           _roles_response.is_a?(Hash) &&
           (_tmp_roles = _roles_response.fetch(:results, [])) &&
           (_tmp_roles.length() > 0)
        then
           _role = _tmp_roles.first
        end

        if _role.nil?
          # the role is not found, create it
          _role_data = { :name => role_name,
                         :slug => role_name.to_url,
                         :color => "d3d3d3" }
          if (_role_create_response = nb.post('dcim/device-roles/', _role_data.to_json, @nb_headers).body) &&
             _role_create_response.is_a?(Hash) &&
             _role_create_response.has_key?(:id)
          then
             _role = _role_create_response
          elsif @debug
            puts('lookup_or_create_role (%{name}): _role_create_response: %{result}' % { name: role_name, result: JSON.generate(_role_create_response) })
          end
        end

      rescue Faraday::Error => e
        # give up aka do nothing
        puts "lookup_or_create_role (#{role_name}): #{e.message}" if @debug
      end
      _role
    }.dup
  else
    nil
  end
end

def lookup_devices(
  ip_str,
  site_id,
  lookup_service_port,
  url_base,
  url_suffix,
  nb
)
  _devices = Array.new
  _query = { :address => ip_str,
             :offset => 0,
             :limit => @page_size }
  begin
    while true do
      # query all matching IP addresses, but only return devices where the site matches
      if (_ip_addresses_response = nb.get('ipam/ip-addresses/', _query).body) &&
         _ip_addresses_response.is_a?(Hash)
      then
        _tmp_ip_addresses = _ip_addresses_response.fetch(:results, [])
        _tmp_ip_addresses.each do |i|
          _is_device = nil
          if (_obj = i.fetch(:assigned_object, nil)) &&
             ((_device_obj = _obj.fetch(:device, nil)) ||
              (_virtualized_obj = _obj.fetch(:virtual_machine, nil)))
          then
            _is_device = !_device_obj.nil?
            _device = _is_device ? _device_obj : _virtualized_obj
            # if we can, follow the :assigned_object's "full" device URL to get more information
            _device = (_device.has_key?(:url) && (_full_device = nb.get(_device[:url].delete_prefix(url_base).delete_prefix(url_suffix).delete_prefix("/")).body)) ? _full_device : _device
            _device_site_obj = _device.fetch(:site, nil)
            if ((_device_site_obj&.fetch(:id, 0)).to_i == site_id.to_i)
              _device_id = _device.fetch(:id, nil)
              puts('lookup_devices(%{lookup_key} @ %{site}) candidate %{device_id} match: %{device}' % {
                    lookup_key: ip_str,
                    site: site_id,
                    device_id: _device_id,
                    device: JSON.generate(_device) }) if @debug_verbose
            else
              puts('lookup_devices(%{lookup_key} @ %{site}) candidate mismatch: %{device}' % {
                    lookup_key: ip_str,
                    site: site_id,
                    device: JSON.generate(_device) }) if @debug_verbose
              next
            end
            # look up service if requested (based on device/vm found and service port)
            if (lookup_service_port > 0)
              _services = Array.new
              _service_query = { (_is_device ? :device_id : :virtual_machine_id) => _device_id, :port => lookup_service_port, :offset => 0, :limit => @page_size }
              while true do
                if (_services_response = nb.get('ipam/services/', _service_query).body) &&
                   _services_response.is_a?(Hash)
                then
                  _tmp_services = _services_response.fetch(:results, [])
                  _services.unshift(*_tmp_services) unless _tmp_services.nil? || _tmp_services.empty?
                  _service_query[:offset] += _tmp_services.length()
                  break unless (_tmp_services.length() >= @page_size)
                else
                  break
                end
              end
              _device[:service] = _services
            end
            # non-verbose output is flatter with just names { :name => "name", :id => "id", ... }
            # if verbose, include entire object as :details
            _devices << { :name => _device.fetch(:name, _device.fetch(:display, nil)),
                          :id => _device_id,
                          :url => _device.fetch(:url, nil),
                          :tags => _device.fetch(:tags, nil),
                          :service => _device.fetch(:service, []).map {|s| s.fetch(:name, s.fetch(:display, nil)) },
                          :site => _device_site_obj&.fetch(:name, _device_site_obj&.fetch(:display, nil)),
                          :role => ((_role = _device.fetch(:role, nil)) && _role&.has_key?(:name)) ? _role[:name] : _role&.fetch(:display, nil),
                          :cluster => ((_cluster = _device.fetch(:cluster, nil)) && _cluster&.has_key?(:name)) ? _cluster[:name] : _cluster&.fetch(:display, nil),
                          :device_type => ((_dtype = _device.fetch(:device_type, nil)) && _dtype&.has_key?(:name)) ? _dtype[:name] : _dtype&.fetch(:display, nil),
                          :manufacturer => ((_manuf = _device.dig(:device_type, :manufacturer)) && _manuf&.has_key?(:name)) ? _manuf[:name] : _manuf&.fetch(:display, nil),
                          :details => @verbose ? _device : nil }
          end
        end
        _query[:offset] += _tmp_ip_addresses.length()
        break unless (_tmp_ip_addresses.length() >= @page_size)
      else
        # weird/bad response, bail
        break
      end
    end # while true
  rescue Faraday::Error => e
    # give up aka do nothing
    puts "lookup_devices (#{ip_str}, #{site_id}): #{e.message}" if @debug
  end
  _devices
end

def autopopulate_devices(
  ip_str,
  site_id,
  autopopulate_mac,
  autopopulate_oui,
  autopopulate_default_role_name,
  autopopulate_default_dtype,
  autopopulate_default_manuf,
  autopopulate_hostname,
  autopopulate_default_status,
  nb
)

  _autopopulate_device = nil
  _autopopulate_role = nil
  _autopopulate_oui = autopopulate_oui
  _autopopulate_tags = [ @device_tag_autopopulated ]
  _autopopulate_tags << @device_tag_hostname_unknown if autopopulate_hostname.to_s.empty?

  # if MAC is set but OUI is not, do a quick lookup
  if (!autopopulate_mac.nil? && !autopopulate_mac.empty?) &&
     (_autopopulate_oui.nil? || _autopopulate_oui.empty?)
  then
    _autopopulate_oui = mac_to_oui_lookup(autopopulate_mac)
  end

  # make sure the role, manufacturer and device type exist
  _autopopulate_role = lookup_or_create_role(autopopulate_default_role_name, nb)
  _autopopulate_dtype,
  _autopopulate_manuf = lookup_or_create_manuf_and_dtype(_autopopulate_oui,
                                                         autopopulate_default_manuf,
                                                         autopopulate_default_dtype,
                                                         nb)

  # we should have found or created the autopopulate role
  begin
    if _autopopulate_role&.fetch(:id, nil)&.nonzero?

      if _autopopulate_manuf&.fetch(:vm, false)
        # a virtual machine
        _device_name = shorten_string(autopopulate_hostname.to_s.empty? ? "#{_autopopulate_manuf[:name]} @ #{ip_str}" : autopopulate_hostname)
        _device_data = { :name => _device_name,
                         :site => site_id,
                         :tags => _autopopulate_tags,
                         :status => autopopulate_default_status }
        if (_device_create_response = nb.post('virtualization/virtual-machines/', _device_data.to_json, @nb_headers).body) &&
           _device_create_response.is_a?(Hash) &&
           _device_create_response.has_key?(:id)
        then
           _autopopulate_device = _device_create_response
           _autopopulate_device[:discovered] = true
        elsif @debug
          puts('autopopulate_devices (VM: %{name}, site: %{site}): _device_create_response: %{result}' % { name: _device_name, site: site_id, result: JSON.generate(_device_create_response) })
        end

      else
        # a regular non-vm device: at this point we *must* have the manufacturer ID and device type ID
        if _autopopulate_manuf&.fetch(:id, nil)&.nonzero? &&
           _autopopulate_dtype&.fetch(:id, nil)&.nonzero?
        then

          # never figured out the manufacturer (actually, we were never even given the fields to do so), so tag it as such
          if ((_autopopulate_manuf.fetch(:name, autopopulate_default_manuf) == autopopulate_default_manuf) &&
              autopopulate_mac.to_s.empty? && _autopopulate_oui.to_s.empty?)
          then
            _autopopulate_tags << @device_tag_manufacturer_unknown
          end

          # create the device
          _device_name = shorten_string(autopopulate_hostname.to_s.empty? ? "#{_autopopulate_manuf[:name]} @ #{ip_str}" : autopopulate_hostname)
          _device_data = { :name => _device_name,
                           :device_type => _autopopulate_dtype[:id],
                           :role => _autopopulate_role[:id],
                           :site => site_id,
                           :tags => _autopopulate_tags,
                           :status => autopopulate_default_status }
          if (_device_create_response = nb.post('dcim/devices/', _device_data.to_json, @nb_headers).body) &&
             _device_create_response.is_a?(Hash) &&
             _device_create_response.has_key?(:id)
          then
             _autopopulate_device = _device_create_response
             _autopopulate_device[:discovered] = true
          elsif @debug
            puts('autopopulate_devices (device: %{name}, site: %{site}): _device_create_response: %{result}' % { name: _device_name, site: site_id, result: JSON.generate(_device_create_response) })
          end

        else
          # didn't figure out the manufacturer ID and/or device type ID, make sure we're not setting something half-populated
          _autopopulate_manuf = nil
          _autopopulate_dtype = nil
        end # _autopopulate_manuf[:id] is valid and _autopopulate_dtype[:id] is valid

      end # virtual machine vs. regular device

    else
      # didn't figure out role ID, make sure we're not setting something half-populated
      _autopopulate_role = nil
    end # site and role are valid

  rescue Faraday::Error => e
    # give up aka do nothing
    puts "autopopulate_devices (#{ip_str}, #{site_id}): #{e.message}" if @debug
  end

  return _autopopulate_device,
         _autopopulate_role,
         _autopopulate_dtype,
         _autopopulate_oui,
         _autopopulate_manuf
end

def autopopulate_prefixes(
  ip_obj,
  site_id,
  autopopulate_default_status,
  nb
)
  _autopopulate_tags = [ @device_tag_autopopulated ]

  _prefix_data = nil
  if (_private_ip_subnet = $private_ip_subnets.keys().find { |subnet| subnet.include?(ip_obj) })
    _new_prefix_ip = ip_obj.mask([_private_ip_subnet.prefix + 8, ip_obj.ipv6? ? 64 : 24].min)
    _new_prefix_name = _new_prefix_ip.to_s
    if !_new_prefix_name.to_s.include?('/')
      _new_prefix_name += '/' + _new_prefix_ip.prefix().to_s
    end
    _prefix_post = { :prefix => _new_prefix_name,
                     :description => _new_prefix_name,
                     :tags => _autopopulate_tags,
                     :site => site_id,
                     :status => autopopulate_default_status }
    begin
      _new_prefix_create_response = nb.post('ipam/prefixes/', _prefix_post.to_json, @nb_headers).body
      if _new_prefix_create_response &&
         _new_prefix_create_response.is_a?(Hash) &&
         _new_prefix_create_response.has_key?(:id)
      then
          _prefix_data = { :name => _new_prefix_name,
                           :id => _new_prefix_create_response.fetch(:id, nil),
                           :site => ((_site = _new_prefix_create_response.fetch(:site, nil)) && _site&.has_key?(:name)) ? _site[:name] : _site&.fetch(:display, nil),
                           :tenant => ((_tenant = _new_prefix_create_response.fetch(:tenant, nil)) && _tenant&.has_key?(:name)) ? _tenant[:name] : _tenant&.fetch(:display, nil),
                           :url => _new_prefix_create_response.fetch(:url, nil),
                           :tags => _new_prefix_create_response.fetch(:tags, nil),
                           :details => @verbose ? _new_prefix_create_response : nil }
      elsif @debug
        puts('autopopulate_prefixes (%{ip}, %{site}): _new_prefix_create_response: %{result}' % {
          ip: ip_obj.to_s,
          site: site_id,
          result: JSON.generate(_new_prefix_create_response)
        })
      end
    rescue Faraday::Error => e
      # give up aka do nothing
      puts "autopopulate_prefixes (#{ip_obj.to_s}, #{site_id}): #{e.message}" if @debug
    end
  end
  _prefix_data
end

def create_device_interface(
  ip_str,
  autopopulate_device,
  autopopulate_manuf,
  autopopulate_mac,
  nb
)

  _autopopulate_device = autopopulate_device
  _autopopulate_interface = nil
  _autopopulate_ip = nil
  _ip_obj = IPAddr.new(ip_str) rescue nil

  _interface_data = { autopopulate_manuf[:vm] ? :virtual_machine : :device => _autopopulate_device[:id],
                      :name => "e0",
                      :type => "other" }
  if !autopopulate_mac.nil? && !autopopulate_mac.empty?
    _interface_data[:mac_address] = autopopulate_mac.is_a?(Array) ? autopopulate_mac.first : autopopulate_mac
  end
  if (_interface_create_reponse = nb.post(autopopulate_manuf[:vm] ? 'virtualization/interfaces/' : 'dcim/interfaces/', _interface_data.to_json, @nb_headers).body) &&
     _interface_create_reponse.is_a?(Hash) &&
     _interface_create_reponse.has_key?(:id)
  then
     _autopopulate_interface = _interface_create_reponse
  elsif @debug
    puts('create_device_interface (%{name}): _interface_create_reponse: %{result}' % { name: ip_str, result: JSON.generate(_interface_create_reponse) })
  end

  if !_autopopulate_interface.nil? && _autopopulate_interface.fetch(:id, nil)&.nonzero?
    # interface has been created, we need to create an IP address for it
    _interface_address = ip_str
    if !_interface_address.to_s.include?('/')
      _interface_address += '/' + (_ip_obj.nil? ? '32' : _ip_obj.prefix().to_s)
    end
    _ip_data = { :address => _interface_address,
                 :assigned_object_type => autopopulate_manuf[:vm] ? "virtualization.vminterface" : "dcim.interface",
                 :assigned_object_id => _autopopulate_interface[:id],
                 :status => "active" }
    if (_ip_create_reponse = nb.post('ipam/ip-addresses/', _ip_data.to_json, @nb_headers).body) &&
       _ip_create_reponse.is_a?(Hash) &&
       _ip_create_reponse.has_key?(:id)
    then
       _autopopulate_ip = _ip_create_reponse
    elsif @debug
      puts('create_device_interface (%{name}): _ip_create_reponse: %{result}' % { name: _interface_address, result: JSON.generate(_ip_create_reponse) })
    end
  end # check if interface was created and has ID

  if !_autopopulate_ip.nil? && _autopopulate_ip.fetch(:id, nil)&.nonzero?
    # IP address was created, need to associate it as the primary IP for the device
    _primary_ip_data = { _ip_obj&.ipv6? ? :primary_ip6 : :primary_ip4 => _autopopulate_ip[:id] }
    if (_ip_primary_reponse = nb.patch("#{autopopulate_manuf[:vm] ? 'virtualization/virtual-machines' : 'dcim/devices'}/#{_autopopulate_device[:id]}/", _primary_ip_data.to_json, @nb_headers).body) &&
       _ip_primary_reponse.is_a?(Hash) &&
       _ip_primary_reponse.has_key?(:id)
    then
       _autopopulate_device = _ip_primary_reponse
    elsif @debug
      puts('create_device_interface (%{name}): _ip_primary_reponse: %{result}' % { name: _interface_address, result: JSON.generate(_ip_primary_reponse) })
    end
  end # check if the IP address was created and has an ID

  _autopopulate_device
end

def netbox_lookup(
  event:,
  ip_key:,
  site_id:,
  previous_result: nil
)
  _lookup_result = nil
  _nb = nil

  _key_ip = IPAddr.new(ip_key) rescue nil
  if assignable_private_ip?(_key_ip) && (@autopopulate || (!@target.nil? && !@target.empty?))

    _nb = NetBoxConnLazy.new(@netbox_url, @netbox_token, @debug_verbose)

    _site_obj = lookup_or_create_site(site_id, '', _nb)
    _lookup_service_port = (@lookup_service ? event.get("#{@lookup_service_port_source}") : nil).to_i
    _autopopulate_default_manuf = (@default_manuf.nil? || @default_manuf.empty?) ? "Unspecified" : @default_manuf
    _autopopulate_default_role = (@default_role.nil? || @default_role.empty?) ? "Unspecified" : @default_role
    _autopopulate_default_dtype = (@default_dtype.nil? || @default_dtype.empty?) ? "Unspecified" : @default_dtype
    _autopopulate_hostname = event.get("#{@source_hostname}")
    _autopopulate_hostname = nil if _autopopulate_hostname.to_s.end_with?('.in-addr.arpa')
    _autopopulate_mac = event.get("#{@source_mac}")
    _autopopulate_oui = event.get("#{@source_oui}")

    _autopopulate_device = nil
    _autopopulate_role = nil
    _autopopulate_dtype = nil
    _autopopulate_manuf = nil
    _prefixes = nil
    _devices = nil

    # handle :ip_device first, because if we're doing autopopulate we're also going to use
    # some of the logic from :ip_prefix

    if (@lookup_type == :ip_device)

      if (previous_result.nil? || previous_result.empty?)
        #################################################################################
        # retrieve the list of IP addresses where address matches the search key, limited to "assigned" addresses.
        # then, for those IP addresses, search for devices pertaining to the interfaces assigned to each
        # IP address (e.g., ipam.ip_address -> dcim.interface -> dcim.device, or
        # ipam.ip_address -> virtualization.interface -> virtualization.virtual_machine)
        _devices = lookup_devices(ip_key, site_id, _lookup_service_port, @netbox_url_base, @netbox_uri_suffix, _nb)

        if @autopopulate && (_devices.nil? || _devices.empty?)
          # no results found, autopopulate enabled, private-space IP address...
          # let's create an entry for this device
          _autopopulate_device,
          _autopopulate_role,
          _autopopulate_dtype,
          _autopopulate_oui,
          _autopopulate_manuf = autopopulate_devices(ip_key,
                                                     site_id,
                                                     _autopopulate_mac,
                                                     _autopopulate_oui,
                                                     _autopopulate_default_role,
                                                     _autopopulate_default_dtype,
                                                     _autopopulate_default_manuf,
                                                     _autopopulate_hostname,
                                                     @default_status,
                                                     _nb)
          if !_autopopulate_device.nil?
            # puts('5. %{key}: %{found}' % { key: autopopulate_oui, found: JSON.generate(_autopopulate_manuf) })
            # we created a device, so send it back out as the result for the event as well
            _devices = Array.new unless _devices.is_a?(Array)
            _devices << { :name => _autopopulate_device&.fetch(:name, _autopopulate_device&.fetch(:display, nil)),
                          :id => _autopopulate_device&.fetch(:id, nil),
                          :discovered => _autopopulate_device&.fetch(:discovered, nil),
                          :url => _autopopulate_device&.fetch(:url, nil),
                          :tags => _autopopulate_device&.fetch(:tags, nil),
                          :site => _site_obj&.fetch(:name, _site_obj&.fetch(:display, nil)),
                          :role => _autopopulate_role&.fetch(:name, nil),
                          :device_type => _autopopulate_dtype&.fetch(:name, nil),
                          :manufacturer => _autopopulate_manuf&.fetch(:name, nil),
                          :details => @verbose ? _autopopulate_device : nil }
          end # _autopopulate_device was not nil (i.e., we autocreated a device)
        end # _autopopulate turned on and no results found

      elsif @autopopulate

        #################################################################################
        # update with new information on an existing device (i.e., from a previous call to netbox_lookup)
        _patched_device_data = Hash.new

        # get existing tags to update them to remove "unkown-..." values if needed
        _tags = previous_result.fetch(:tags, nil)&.flatten&.map{ |hash| { slug: hash[:slug] } }&.uniq

        # API endpoints are different for VM vs real device
        _was_vm = (previous_result.fetch(:device_type, nil)&.flatten&.any? {|dt| dt == @virtual_machine_device_type_name} ||
                   (previous_result.has_key?(:url) && !previous_result[:url]&.empty? && previous_result[:url].any? { |u| u.include? "virtual-machines" }))

        # get previous device ID (should only be dealing with a single device)
        _previous_device_id = previous_result.fetch(:id, nil)&.flatten&.uniq

        # puts('netbox_lookup maybe patching %{name} (%{id}, VM old: %{oldvm}) for "%{tags}" ("%{host}", "%{mac}", "%{oui}")' % {
        #       name: ip_key,
        #       id: _previous_device_id,
        #       oldvm: _was_vm,
        #       tags: _tags.is_a?(Array) ? _tags.map{ |hash| hash[:slug] }.join('|') : '',
        #       host: _autopopulate_hostname.to_s,
        #       mac: _autopopulate_mac.to_s,
        #       oui: _autopopulate_oui.to_s }) if @debug

        if _previous_device_id.is_a?(Array) &&
          (_previous_device_id.length() == 1) &&
          (_previous_device_id = _previous_device_id.first)
        then
          if !_autopopulate_hostname.to_s.empty? &&
             _tags&.any? {|tag| tag[:slug] == @device_tag_hostname_unknown[:slug]}
          then
            # a hostname field was specified where before we had none, which means we're going to overwrite
            #   the device name previously created which was probably something like "Dell @ 192.168.10.100"
            #   and also remove the "unknown hostname" tag
            _patched_device_data[:name] = _autopopulate_hostname
            _tags = _tags.filter{|tag| tag[:slug] != @device_tag_hostname_unknown[:slug]}
          end

          if ((!_autopopulate_mac.to_s.empty? || !_autopopulate_oui.to_s.empty?) &&
              _tags&.any? {|tag| tag[:slug] == @device_tag_manufacturer_unknown[:slug]})
            # if MAC is set but OUI is not, do a quick lookup
            if (!_autopopulate_mac.nil? && !_autopopulate_mac.empty?) &&
               (_autopopulate_oui.nil? || _autopopulate_oui.empty?)
            then
              _autopopulate_oui = mac_to_oui_lookup(_autopopulate_mac)
            end
            # a MAC address or OUI field was specified where before we had none, which means we're going to overwrite
            #   the device manufacturer previously created which was probably something like "Unspecified"
            #   and also remove the "unknown manufacturer" tag
            _autopopulate_dtype,
            _autopopulate_manuf = lookup_or_create_manuf_and_dtype(_autopopulate_oui,
                                                                   _autopopulate_default_manuf,
                                                                   _autopopulate_default_dtype,
                                                                   _nb)
            if _autopopulate_dtype&.fetch(:id, nil)&.nonzero?
              _patched_device_data[:device_type] = _autopopulate_dtype[:id]
            end
            _tags = _tags.filter{|tag| tag[:slug] != @device_tag_manufacturer_unknown[:slug]}
          end

          # We could have created a device (without mac/OUI) based on hostname, and now only realize that
          #   it's actually a VM. However, a device can't have been autopopulated as a VM and then later
          #   "become" a device, since the only reason we'd have created it as a VM would be because
          #   we saw the OUI (from real traffic) in @vm_namesarray in the first place.
          _is_vm = _was_vm || (_autopopulate_manuf.is_a?(Hash) && (_autopopulate_manuf.fetch(:vm, false) == true))
          _device_to_vm = ((_was_vm == false) && (_is_vm == true))

          if !_patched_device_data.empty? || _device_to_vm
            # we've got changes to make, so do it
            _device_written = false

            puts('netbox_lookup patching %{name} @ %{site} (%{id}, VM: %{wasvm}->%{isvm}) ("%{host}", "%{mac}", "%{oui}"): %{changes}' % {
                  name: ip_key,
                  site: site_id,
                  id: _previous_device_id,
                  wasvm: _was_vm,
                  isvm: _is_vm,
                  host: _autopopulate_hostname.to_s,
                  mac: _autopopulate_mac.to_s,
                  oui: _autopopulate_oui.to_s,
                  changes: JSON.generate(_patched_device_data) }) if @debug

            if _device_to_vm
              # you can't "convert" a device to a VM, so we have to create a new VM then delete the old device
              _vm_data = { :name => _patched_device_data.fetch(:name, [previous_result.fetch(:name, nil)])&.flatten&.uniq.first,
                           :site => site_id,
                           :tags => _tags,
                           :status => @default_status }
              if (_vm_create_response = _nb.post('virtualization/virtual-machines/', _vm_data.to_json, @nb_headers).body) &&
                 _vm_create_response.is_a?(Hash) &&
                 _vm_create_response.has_key?(:id)
              then
                _device_written = true
                _autopopulate_device = _vm_create_response
                # we've created the device as a VM, create_device_interface will be called below to create its interface

                # now delete the old device entry
                _old_device_delete_response = _nb.delete("dcim/devices/#{_previous_device_id}/")
                puts('netbox_lookup (%{name}: dev.%{oldid} -> vm.%{newid}) deletion failed' % {
                     name: _vm_data[:name],
                     oldid: _previous_device_id,
                     newid: _vm_create_response[:id] }) if (@debug && !_old_device_delete_response.success?)
              elsif @debug
                puts('netbox_lookup (%{name}): _vm_create_response: %{result}' % { name: _vm_data[:name], result: JSON.generate(_vm_create_response) })
              end

            elsif (_is_vm == _was_vm)
              # the type of object (vm vs. device) is the same as it was before, so we're just doing an update
              _patched_device_data[:tags] = _tags
              if (_patched_device_response = _nb.patch("#{_was_vm ? 'virtualization/virtual-machines' : 'dcim/devices'}/#{_previous_device_id}/", _patched_device_data.to_json, @nb_headers).body) &&
                 _patched_device_response.is_a?(Hash) &&
                 _patched_device_response.has_key?(:id)
              then
                _device_written = true
              elsif @debug
                puts('netbox_lookup (%{prev_id}): _patched_device_response: %{result}' % { prev_id: _previous_device_id, result: JSON.generate(_patched_device_response) })
              end # _nb.patch succeeded
            end # _is_vm vs _was_vm check

            # we've made the change to netbox, do a call to lookup_devices to get the formatted/updated data
            #   (yeah, this is a *little* inefficient, but this should really only happen one extra time per device at most)
            _devices = lookup_devices(ip_key, site_id, _lookup_service_port, @netbox_url_base, @netbox_uri_suffix, _nb) if _device_written

          end # check _patched_device_data, _device_to_vm

        end # check previous device ID is valid
      end # check on previous_result function argument

      if !_devices.nil?
        _devices = collect_values(crush(_devices))
        _devices.fetch(:service, [])&.flatten!&.uniq!
        _lookup_result = _devices
      end
    end # @lookup_type == :ip_device

    # this || is because we are going to need to do the prefix lookup if we're autopopulating
    # as well as if we're specifically requested to do that enrichment

    if (@lookup_type == :ip_prefix) || !_autopopulate_device.nil?
    #################################################################################
      # retrieve the list of IP address prefixes containing the search key
      _prefixes = lookup_prefixes(ip_key, site_id, _nb)

      if (_prefixes.nil? || _prefixes.empty?) && @autopopulate_create_prefix
        # we didn't find a prefix containing this private-space IPv4 address and auto-create is true
        _prefix_info = autopopulate_prefixes(_key_ip, site_id, @default_status, _nb)
        _prefixes = Array.new unless _prefixes.is_a?(Array)
        _prefixes << _prefix_info
      end # if auto-create prefix

      _prefixes = collect_values(crush(_prefixes))
      _lookup_result = _prefixes unless (@lookup_type != :ip_prefix)
    end # @lookup_type == :ip_prefix

    if !_autopopulate_device.nil? && _autopopulate_device.fetch(:id, nil)&.nonzero?
      # device has been created, we need to create an interface for it
      _autopopulate_device = create_device_interface(ip_key,
                                                     _autopopulate_device,
                                                     _autopopulate_manuf,
                                                     _autopopulate_mac,
                                                     _nb)
    end # check if device was created and has ID
  end # IP address is private IP

  # yield return value for _lookup_hash getset
  return (!_lookup_result.nil? && !_lookup_result.empty?) ? _lookup_result : nil, _key_ip, _nb&.initialized? || false
end

###############################################################################
# tests

###############################################################################<|MERGE_RESOLUTION|>--- conflicted
+++ resolved
@@ -9,10 +9,7 @@
 require 'json'
 require 'lru_reredux'
 require 'psych'
-<<<<<<< HEAD
-=======
 require 'uri'
->>>>>>> bad15250
 require 'stringex_lite'
 
 ##############################################################################################
@@ -54,8 +51,6 @@
 $method_timings_logging_thread = nil
 $method_timings_logging_thread_running = false
 
-<<<<<<< HEAD
-=======
 $private_ip_subnets = {
   IPAddr.new("10.0.0.0/8")      => { network: IPAddr.new("10.0.0.0"), broadcast: IPAddr.new("10.255.255.255") },
   IPAddr.new("172.16.0.0/12")   => { network: IPAddr.new("172.16.0.0"), broadcast: IPAddr.new("172.31.255.255") },
@@ -63,7 +58,6 @@
   IPAddr.new("fc00::/7")        => { network: IPAddr.new("fc00::"), broadcast: IPAddr.new("fdff:ffff:ffff:ffff:ffff:ffff:ffff:ffff") }
 }.freeze
 
->>>>>>> bad15250
 ##############################################################################################
 class NetBoxConnLazy
   def initialize(
@@ -75,10 +69,7 @@
     @url = url
     @token = token
     @netboxConnDebug = debug
-<<<<<<< HEAD
-=======
     @connected = false
->>>>>>> bad15250
   end
 
   def method_missing(method, *args, &block)
@@ -99,8 +90,12 @@
       $method_timings[key] << duration
     end
 
-<<<<<<< HEAD
+    @connected ||= !result.nil?
     result
+  end
+
+  def initialized?
+    !@object.nil? && @connected
   end
 
   private
@@ -111,31 +106,10 @@
       conn.request :url_encoded
       conn.response :json, :parser_options => { :symbolize_names => true }
     end
-  end
-end
-
-=======
-    @connected ||= !result.nil?
-    result
-  end
-
-  def initialized?
-    !@object.nil? && @connected
-  end
-
-  private
-
-  def initialize_object
-    @object = Faraday.new(@url) do |conn|
-      conn.request :authorization, 'Token', @token
-      conn.request :url_encoded
-      conn.response :json, :parser_options => { :symbolize_names => true }
-    end
     @connected = false
   end
 end
 
->>>>>>> bad15250
 ##############################################################################################
 def register(
   params
@@ -438,8 +412,6 @@
      $method_timings_logging_thread = Thread.new { log_method_timings_thread_proc }
      $method_timings_logging_thread_running = true
    end
-<<<<<<< HEAD
-=======
 
   # make sure required tags exist before starting up
   _tmp_nb_conn = NetBoxConnLazy.new(@netbox_url, @netbox_token, @debug_verbose)
@@ -454,7 +426,6 @@
       # Do nothing (ignore errors)
     end
   end
->>>>>>> bad15250
 end
 
 ##############################################################################################
@@ -468,8 +439,6 @@
       puts "#{method}: total #{total_time.round(2)} ms, avg #{avg_time.round(2)} ms over #{times.size} calls"
     end
   end
-<<<<<<< HEAD
-=======
 end
 
 ##############################################################################################
@@ -502,7 +471,6 @@
   end
 
   false
->>>>>>> bad15250
 end
 
 ##############################################################################################
