--- conflicted
+++ resolved
@@ -34,11 +34,7 @@
                 ' - MISP core format JSON files',
                 '',
                 'See:',
-<<<<<<< HEAD
                 ' - Malcolm documentation: https://cisagov.github.io/Malcolm/docs/zeek-intel.html#ZeekIntel',
-=======
-                ' - Malcolm documentation: https://idaholab.github.io/Malcolm/docs/zeek-intel.html#ZeekIntel',
->>>>>>> 418456d7
                 ' - Zeek intelligence framework: https://docs.zeek.org/en/master/frameworks/intel.html',
                 ' - Zeek intel types: https://docs.zeek.org/en/stable/scripts/base/frameworks/intel/main.zeek.html#type-Intel::Type',
                 ' - Introduction to STIX: https://oasis-open.github.io/cti-documentation/stix/intro.html',
