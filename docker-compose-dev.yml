# Copyright (c) 2025 Battelle Energy Alliance, LLC.  All rights reserved.

services:
  opensearch:
    build:
      context: .
      dockerfile: Dockerfiles/opensearch.Dockerfile
    image: ghcr.io/idaholab/malcolm/opensearch:25.05.0
    # Technically the "hedgehog" profile doesn't have OpenSearch, but in that case
    #   OPENSEARCH_PRIMARY will be set to remote, which means the container will
    #   start but not actually run OpenSearch. It's included in both profiles to
    #   satisfy some other containers' depends_on.
    profiles: ["malcolm", "hedgehog"]
    logging:
      driver: local
      options:
        max-size: 200m
        max-file: 2
        compress: "false"
    restart: "no"
    stdin_open: false
    tty: true
    hostname: opensearch
    networks:
    - default
    env_file:
    - ./config/process.env
    - ./config/ssl.env
    - ./config/opensearch.env
    environment:
      VIRTUAL_HOST: 'os.malcolm.local'
    ulimits:
      memlock:
        soft: -1
        hard: -1
    cap_add:
      # IPC_LOCK - to lock memory, preventing swapping
    - IPC_LOCK
      # SYS_RESOURCE - for increasing memlock limits
    - SYS_RESOURCE
    volumes:
    - type: bind
      bind:
        create_host_path: false
      source: ./nginx/ca-trust
      target: /var/local/ca-trust
      read_only: true
    - type: bind
      bind:
        create_host_path: false
      source: ./.opensearch.primary.curlrc
      target: /var/local/curlrc/.opensearch.primary.curlrc
      read_only: true
    - type: bind
      bind:
        create_host_path: false
      source: ./.opensearch.secondary.curlrc
      target: /var/local/curlrc/.opensearch.secondary.curlrc
      read_only: true
    - type: bind
      bind:
        create_host_path: false
      source: ./opensearch
      target: /usr/share/opensearch/data
    - type: bind
      bind:
        create_host_path: false
      source: ./opensearch-backup
      target: /opt/opensearch/backup
    - type: bind
      bind:
        create_host_path: false
      source: ./opensearch/opensearch.keystore
      target: /usr/share/opensearch/config/persist/opensearch.keystore
    healthcheck:
      test: ["CMD", "/usr/local/bin/container_health.sh"]
      interval: 30s
      timeout: 15s
      retries: 3
      start_period: 180s
  dashboards-helper:
    build:
      context: .
      dockerfile: Dockerfiles/dashboards-helper.Dockerfile
    image: ghcr.io/idaholab/malcolm/dashboards-helper:25.05.0
    profiles: ["malcolm"]
    logging:
      driver: local
      options:
        max-size: 200m
        max-file: 2
        compress: "false"
    restart: "no"
    stdin_open: false
    tty: true
    hostname: dashboards-helper
    networks:
    - default
    env_file:
    - ./config/process.env
    - ./config/ssl.env
    - ./config/opensearch.env
    - ./config/netbox-common.env
    - ./config/dashboards.env
    - ./config/dashboards-helper.env
    environment:
      VIRTUAL_HOST: 'dashboards-helper.malcolm.local'
    depends_on:
    - opensearch
    volumes:
    - type: bind
      bind:
        create_host_path: false
      source: ./nginx/ca-trust
      target: /var/local/ca-trust
      read_only: true
    - type: bind
      bind:
        create_host_path: false
      source: ./.opensearch.primary.curlrc
      target: /var/local/curlrc/.opensearch.primary.curlrc
      read_only: true
    - type: bind
      bind:
        create_host_path: false
      source: ./.opensearch.secondary.curlrc
      target: /var/local/curlrc/.opensearch.secondary.curlrc
      read_only: true
    healthcheck:
      test: ["CMD", "/usr/local/bin/container_health.sh"]
      interval: 60s
      timeout: 15s
      retries: 3
      start_period: 30s
  dashboards:
    build:
      context: .
      dockerfile: Dockerfiles/dashboards.Dockerfile
    image: ghcr.io/idaholab/malcolm/dashboards:25.05.0
    profiles: ["malcolm"]
    logging:
      driver: local
      options:
        max-size: 200m
        max-file: 2
        compress: "false"
    restart: "no"
    stdin_open: false
    tty: true
    hostname: dashboards
    networks:
    - default
    env_file:
    - ./config/process.env
    - ./config/ssl.env
    - ./config/opensearch.env
    environment:
      VIRTUAL_HOST: 'dashboards.malcolm.local'
    depends_on:
    - opensearch
    - dashboards-helper
    volumes:
    - type: bind
      bind:
        create_host_path: false
      source: ./nginx/ca-trust
      target: /var/local/ca-trust
      read_only: true
    - type: bind
      bind:
        create_host_path: false
      source: ./.opensearch.primary.curlrc
      target: /var/local/curlrc/.opensearch.primary.curlrc
      read_only: true
    healthcheck:
      test: ["CMD", "/usr/local/bin/container_health.sh"]
      interval: 30s
      timeout: 15s
      retries: 3
      start_period: 210s
  logstash:
    build:
      context: .
      dockerfile: Dockerfiles/logstash.Dockerfile
    image: ghcr.io/idaholab/malcolm/logstash-oss:25.05.0
    profiles: ["malcolm"]
    logging:
      driver: local
      options:
        max-size: 200m
        max-file: 2
        compress: "false"
    restart: "no"
    stdin_open: false
    tty: true
    hostname: logstash
    networks:
    - default
    ulimits:
      memlock:
        soft: -1
        hard: -1
    cap_add:
      # IPC_LOCK - to lock memory, preventing swapping
    - IPC_LOCK
      # SYS_RESOURCE - for increasing memlock limits
    - SYS_RESOURCE
    env_file:
    - ./config/process.env
    - ./config/ssl.env
    - ./config/opensearch.env
    - ./config/netbox-common.env
    - ./config/netbox.env
    - ./config/netbox-secret.env
    - ./config/beats-common.env
    - ./config/lookup-common.env
    - ./config/logstash.env
    depends_on:
    - opensearch
    ports:
    - 0.0.0.0:5044:5044/tcp
    volumes:
    - type: bind
      bind:
        create_host_path: false
      source: ./nginx/ca-trust
      target: /var/local/ca-trust
      read_only: true
    - type: bind
      bind:
        create_host_path: false
      source: ./.opensearch.primary.curlrc
      target: /var/local/curlrc/.opensearch.primary.curlrc
      read_only: true
    - type: bind
      bind:
        create_host_path: false
      source: ./.opensearch.secondary.curlrc
      target: /var/local/curlrc/.opensearch.secondary.curlrc
      read_only: true
    - type: bind
      bind:
        create_host_path: false
      source: ./logstash/maps/malcolm_severity.yaml
      target: /etc/malcolm_severity.yaml
      read_only: true
    - type: bind
      bind:
        create_host_path: false
      source: ./logstash/certs/ca.crt
      target: /certs/ca.crt
      read_only: true
    - type: bind
      bind:
        create_host_path: false
      source: ./logstash/certs/server.crt
      target: /certs/server.crt
      read_only: true
    - type: bind
      bind:
        create_host_path: false
      source: ./logstash/certs/server.key
      target: /certs/server.key
      read_only: true
    - type: bind
      bind:
        create_host_path: false
      source: ./logstash/config/logstash.yml
      target: /usr/share/logstash/config/logstash.orig.yml
      read_only: true
    - type: bind
      bind:
        create_host_path: false
      source: ./logstash/pipelines
      target: /usr/share/logstash/malcolm-pipelines.available
      read_only: true
    - type: bind
      bind:
        create_host_path: false
      source: ./logstash/patterns
      target: /usr/share/logstash/malcolm-patterns
      read_only: true
    - type: bind
      bind:
        create_host_path: false
      source: ./logstash/ruby
      target: /usr/share/logstash/malcolm-ruby
      read_only: true
    healthcheck:
      test: ["CMD", "/usr/local/bin/container_health.sh", "-s"]
      interval: 30s
      timeout: 15s
      retries: 3
      start_period: 600s
  filebeat:
    build:
      context: .
      dockerfile: Dockerfiles/filebeat.Dockerfile
    image: ghcr.io/idaholab/malcolm/filebeat-oss:25.05.0
    profiles: ["malcolm", "hedgehog"]
    logging:
      driver: local
      options:
        max-size: 200m
        max-file: 2
        compress: "false"
    restart: "no"
    stdin_open: false
    tty: true
    hostname: filebeat
    networks:
    - default
    env_file:
    - ./config/process.env
    - ./config/ssl.env
    - ./config/opensearch.env
    - ./config/upload-common.env
    - ./config/nginx.env
    - ./config/beats-common.env
    - ./config/filebeat.env
    ports:
    - 0.0.0.0:5045:5045/tcp
    volumes:
    - nginx-log-path:/nginx:ro
    - type: bind
      bind:
        create_host_path: false
      source: ./nginx/ca-trust
      target: /var/local/ca-trust
      read_only: true
    - type: bind
      bind:
        create_host_path: false
      source: ./.opensearch.primary.curlrc
      target: /var/local/curlrc/.opensearch.primary.curlrc
      read_only: true
    - type: bind
      bind:
        create_host_path: false
      source: ./zeek-logs
      target: /zeek
    - type: bind
      bind:
        create_host_path: false
      source: ./suricata-logs
      target: /suricata
    - type: bind
      bind:
        create_host_path: false
      source: ./filebeat/certs/ca.crt
      target: /certs/ca.crt
      read_only: true
    - type: bind
      bind:
        create_host_path: false
      source: ./filebeat/certs/client.crt
      target: /certs/client.crt
      read_only: true
    - type: bind
      bind:
        create_host_path: false
      source: ./filebeat/certs/client.key
      target: /certs/client.key
      read_only: true
    healthcheck:
      test: ["CMD", "/usr/local/bin/container_health.sh"]
      interval: 30s
      timeout: 15s
      retries: 3
      start_period: 60s
  arkime:
    build:
      context: .
      dockerfile: Dockerfiles/arkime.Dockerfile
<<<<<<< HEAD
    image: ghcr.io/idaholab/malcolm/arkime:25.05.0
=======
    image: ghcr.io/scott-jeffery/malcolm/arkime:wise_pluggin_exposure
>>>>>>> 33c39845
    profiles: ["malcolm", "hedgehog"]
    logging:
      driver: local
      options:
        max-size: 200m
        max-file: 2
        compress: "false"
    restart: "no"
    stdin_open: false
    tty: true
    hostname: arkime
    networks:
    - default
    env_file:
    - ./config/process.env
    - ./config/ssl.env
    - ./config/opensearch.env
    - ./config/upload-common.env
    - ./config/auth.env
    - ./config/arkime.env
    - ./config/arkime-offline.env
    - ./config/arkime-secret.env
    environment:
      VIRTUAL_HOST: 'arkime.malcolm.local'
    depends_on:
    - opensearch
    volumes:
    - type: bind
      bind:
        create_host_path: false
      source: ./nginx/ca-trust
      target: /var/local/ca-trust
      read_only: true
    - type: bind
      bind:
        create_host_path: false
      source: ./.opensearch.primary.curlrc
      target: /var/local/curlrc/.opensearch.primary.curlrc
      read_only: true
    - type: bind
      bind:
        create_host_path: false
      source: ./arkime/lua
      target: /opt/arkime/lua
      read_only: true
    - type: bind
      bind:
        create_host_path: false
      source: ./arkime/rules
      target: /opt/arkime/rules
      read_only: true
    - type: bind
      bind:
        create_host_path: false
      source: ./pcap
      target: /data/pcap
    - type: bind
      bind:
        create_host_path: false
      source: ./arkime/etc/wise.ini
      target: /opt/arkime/wiseini/wise.ini
    - type: bind
      bind:
        create_host_path: false
      source: ./arkime/etc/config.ini
      target: /opt/arkime/etc/config.orig.ini
      read_only: true
    - type: bind
      bind:
        create_host_path: false
      source: ./arkime/etc/user_settings.json
      target: /opt/arkime/etc/user_settings.json
      read_only: true
    - type: bind
      bind:
        create_host_path: false
      source: ./arkime/wise/source.zeeklogs.js
      target: /opt/arkime/wiseService/source.zeeklogs.js
      read_only: true
    healthcheck:
      test: ["CMD", "/usr/local/bin/container_health.sh"]
      interval: 90s
      timeout: 30s
      retries: 3
      start_period: 210s
  arkime-live:
    build:
      context: .
      dockerfile: Dockerfiles/arkime.Dockerfile
    image: ghcr.io/idaholab/malcolm/arkime:25.05.0
    profiles: ["malcolm", "hedgehog"]
    logging:
      driver: local
      options:
        max-size: 200m
        max-file: 2
        compress: "false"
    restart: "no"
    stdin_open: false
    tty: true
    network_mode: host
    cap_add:
      # IPC_LOCK - to lock memory, preventing swapping
    - IPC_LOCK
      # SYS_RESOURCE - for increasing memlock limits
    - SYS_RESOURCE
      # NET_ADMIN and NET_RAW - to turn on promiscuous mode and capture raw packets
    - NET_ADMIN
    - NET_RAW
      # SYS_NICE - to set process nice values, real-time scheduling policies, I/O scheduling
    - SYS_NICE
    env_file:
    - ./config/process.env
    - ./config/ssl.env
    - ./config/opensearch.env
    - ./config/upload-common.env
    - ./config/pcap-capture.env
    - ./config/auth.env
    - ./config/arkime.env
    - ./config/arkime-live.env
    - ./config/arkime-secret.env
    volumes:
    - type: bind
      bind:
        create_host_path: false
      source: ./nginx/ca-trust
      target: /var/local/ca-trust
      read_only: true
    - type: bind
      bind:
        create_host_path: false
      source: ./.opensearch.primary.curlrc
      target: /var/local/curlrc/.opensearch.primary.curlrc
      read_only: true
    - type: bind
      bind:
        create_host_path: false
      source: ./arkime/lua
      target: /opt/arkime/lua
      read_only: true
    - type: bind
      bind:
        create_host_path: false
      source: ./arkime/rules
      target: /opt/arkime/rules
      read_only: true
    - type: bind
      bind:
        create_host_path: false
      source: ./pcap
      target: /data/pcap
    - type: bind
      bind:
        create_host_path: false
      source: ./arkime/etc/config.ini
      target: /opt/arkime/etc/config.orig.ini
      read_only: true
    - type: bind
      bind:
        create_host_path: false
      source: ./arkime/etc/user_settings.json
      target: /opt/arkime/etc/user_settings.json
      read_only: true
    - type: bind
      bind:
        create_host_path: false
      source: ./arkime/wise/source.zeeklogs.js
      target: /opt/arkime/wiseService/source.zeeklogs.js
      read_only: true
    healthcheck:
      test: ["CMD", "/usr/local/bin/container_health.sh"]
      interval: 90s
      timeout: 30s
      retries: 3
      start_period: 210s
  zeek:
    build:
      context: .
      dockerfile: Dockerfiles/zeek.Dockerfile
    image: ghcr.io/idaholab/malcolm/zeek:25.05.0
    profiles: ["malcolm", "hedgehog"]
    logging:
      driver: local
      options:
        max-size: 200m
        max-file: 2
        compress: "false"
    restart: "no"
    stdin_open: false
    tty: true
    hostname: zeek
    networks:
    - default
    env_file:
    - ./config/process.env
    - ./config/ssl.env
    - ./config/upload-common.env
    - ./config/zeek.env
    - ./config/zeek-secret.env
    - ./config/zeek-offline.env
    depends_on:
    - opensearch
    volumes:
    - type: bind
      bind:
        create_host_path: false
      source: ./nginx/ca-trust
      target: /var/local/ca-trust
      read_only: true
    - type: bind
      bind:
        create_host_path: false
      source: ./pcap
      target: /pcap
    - type: bind
      bind:
        create_host_path: false
      source: ./zeek-logs/upload
      target: /zeek/upload
    - type: bind
      bind:
        create_host_path: false
      source: ./zeek-logs/extract_files
      target: /zeek/extract_files
    - type: bind
      bind:
        create_host_path: false
      source: ./zeek/intel
      target: /opt/zeek/share/zeek/site/intel
    - type: bind
      bind:
        create_host_path: false
      source: ./zeek/custom
      target: /opt/zeek/share/zeek/site/custom
      read_only: true
    - type: bind
      bind:
        create_host_path: false
      source: ./zeek/config/local.zeek
      target: /opt/zeek/share/zeek/site/local.zeek
      read_only: true
    healthcheck:
      test: ["CMD", "/usr/local/bin/container_health.sh"]
      interval: 30s
      timeout: 15s
      retries: 3
      start_period: 60s
  zeek-live:
    build:
      context: .
      dockerfile: Dockerfiles/zeek.Dockerfile
    image: ghcr.io/idaholab/malcolm/zeek:25.05.0
    profiles: ["malcolm", "hedgehog"]
    logging:
      driver: local
      options:
        max-size: 200m
        max-file: 2
        compress: "false"
    restart: "no"
    stdin_open: false
    tty: true
    network_mode: host
    cap_add:
      # NET_ADMIN and NET_RAW - to turn on promiscuous mode and capture raw packets
    - NET_ADMIN
    - NET_RAW
      # SYS_NICE - to set process nice values, real-time scheduling policies, I/O scheduling
    - SYS_NICE
    env_file:
    - ./config/process.env
    - ./config/ssl.env
    - ./config/upload-common.env
    - ./config/pcap-capture.env
    - ./config/zeek.env
    - ./config/zeek-secret.env
    - ./config/zeek-live.env
    volumes:
    - type: bind
      bind:
        create_host_path: false
      source: ./nginx/ca-trust
      target: /var/local/ca-trust
      read_only: true
    - type: bind
      bind:
        create_host_path: false
      source: ./zeek-logs/live
      target: /zeek/live
    - type: bind
      bind:
        create_host_path: false
      source: ./zeek-logs/extract_files
      target: /zeek/extract_files
    - type: bind
      bind:
        create_host_path: false
      source: ./zeek/intel
      target: /opt/zeek/share/zeek/site/intel
    - type: bind
      bind:
        create_host_path: false
      source: ./zeek/custom
      target: /opt/zeek/share/zeek/site/custom
      read_only: true
    - type: bind
      bind:
        create_host_path: false
      source: ./zeek/config/local.zeek
      target: /opt/zeek/share/zeek/site/local.zeek
      read_only: true
    healthcheck:
      test: ["CMD", "/usr/local/bin/container_health.sh"]
      interval: 30s
      timeout: 15s
      retries: 3
      start_period: 60s
  suricata:
    build:
      context: .
      dockerfile: Dockerfiles/suricata.Dockerfile
    image: ghcr.io/idaholab/malcolm/suricata:25.05.0
    profiles: ["malcolm", "hedgehog"]
    logging:
      driver: local
      options:
        max-size: 200m
        max-file: 2
        compress: "false"
    restart: "no"
    stdin_open: false
    tty: true
    hostname: suricata
    networks:
    - default
    env_file:
    - ./config/process.env
    - ./config/ssl.env
    - ./config/upload-common.env
    - ./config/suricata.env
    - ./config/suricata-offline.env
    volumes:
    - type: bind
      bind:
        create_host_path: false
      source: ./nginx/ca-trust
      target: /var/local/ca-trust
      read_only: true
    - type: bind
      bind:
        create_host_path: false
      source: ./suricata-logs
      target: /var/log/suricata
    - type: bind
      bind:
        create_host_path: false
      source: ./pcap
      target: /data/pcap
    - type: bind
      bind:
        create_host_path: false
      source: ./suricata/rules
      target: /opt/suricata/rules
      read_only: true
    - type: bind
      bind:
        create_host_path: false
      source: ./suricata/include-configs
      target: /opt/suricata/include-configs
      read_only: true
    healthcheck:
      test: ["CMD", "/usr/local/bin/container_health.sh"]
      interval: 30s
      timeout: 15s
      retries: 3
      start_period: 120s
  suricata-live:
    build:
      context: .
      dockerfile: Dockerfiles/suricata.Dockerfile
    image: ghcr.io/idaholab/malcolm/suricata:25.05.0
    profiles: ["malcolm", "hedgehog"]
    logging:
      driver: local
      options:
        max-size: 200m
        max-file: 2
        compress: "false"
    restart: "no"
    stdin_open: false
    tty: true
    network_mode: host
    cap_add:
      # IPC_LOCK - to lock memory, preventing swapping
    - IPC_LOCK
      # SYS_RESOURCE - for increasing memlock limits
    - SYS_RESOURCE
      # NET_ADMIN and NET_RAW - to turn on promiscuous mode and capture raw packets
    - NET_ADMIN
    - NET_RAW
      # SYS_NICE - to set process nice values, real-timescheduling policies, I/O scheduling
    - SYS_NICE
    env_file:
    - ./config/process.env
    - ./config/ssl.env
    - ./config/upload-common.env
    - ./config/pcap-capture.env
    - ./config/suricata.env
    - ./config/suricata-live.env
    volumes:
    - type: bind
      bind:
        create_host_path: false
      source: ./nginx/ca-trust
      target: /var/local/ca-trust
      read_only: true
    - type: bind
      bind:
        create_host_path: false
      source: ./suricata-logs
      target: /var/log/suricata
    - type: bind
      bind:
        create_host_path: false
      source: ./suricata/rules
      target: /opt/suricata/rules
      read_only: true
    - type: bind
      bind:
        create_host_path: false
      source: ./suricata/include-configs
      target: /opt/suricata/include-configs
      read_only: true
    healthcheck:
      test: ["CMD", "/usr/local/bin/container_health.sh"]
      interval: 30s
      timeout: 15s
      retries: 3
      start_period: 120s
  file-monitor:
    build:
      context: .
      dockerfile: Dockerfiles/file-monitor.Dockerfile
    image: ghcr.io/idaholab/malcolm/file-monitor:25.05.0
    profiles: ["malcolm", "hedgehog"]
    logging:
      driver: local
      options:
        max-size: 200m
        max-file: 2
        compress: "false"
    restart: "no"
    stdin_open: false
    tty: true
    hostname: file-monitor
    networks:
    - default
    env_file:
    - ./config/process.env
    - ./config/ssl.env
    - ./config/dashboards.env
    - ./config/zeek.env
    - ./config/zeek-secret.env
    environment:
      VIRTUAL_HOST: 'file-monitor.malcolm.local'
    volumes:
    - type: bind
      bind:
        create_host_path: false
      source: ./nginx/ca-trust
      target: /var/local/ca-trust
      read_only: true
    - type: bind
      bind:
        create_host_path: false
      source: ./zeek-logs/extract_files
      target: /zeek/extract_files
    - type: bind
      bind:
        create_host_path: false
      source: ./zeek-logs/current
      target: /zeek/logs
    - type: bind
      bind:
        create_host_path: false
      source: ./yara/rules
      target: /yara-rules/custom
      read_only: true
    healthcheck:
      test: ["CMD", "/usr/local/bin/container_health.sh"]
      interval: 30s
      timeout: 15s
      retries: 3
      start_period: 60s
  pcap-capture:
    build:
      context: .
      dockerfile: Dockerfiles/pcap-capture.Dockerfile
    image: ghcr.io/idaholab/malcolm/pcap-capture:25.05.0
    profiles: ["malcolm", "hedgehog"]
    logging:
      driver: local
      options:
        max-size: 200m
        max-file: 2
        compress: "false"
    restart: "no"
    stdin_open: false
    tty: true
    network_mode: host
    ulimits:
      memlock:
        soft: -1
        hard: -1
    cap_add:
      # IPC_LOCK - to lock memory, preventing swapping
    - IPC_LOCK
      # SYS_RESOURCE - for increasing memlock limits
    - SYS_RESOURCE
      # SYS_ADMIN - for netsniff-ng to set the disc I/O scheduler policy
    - SYS_ADMIN
      # NET_ADMIN and NET_RAW - to turn on promiscuous mode and capture raw packets
    - NET_ADMIN
    - NET_RAW
    env_file:
    - ./config/process.env
    - ./config/ssl.env
    - ./config/pcap-capture.env
    volumes:
    - type: bind
      bind:
        create_host_path: false
      source: ./nginx/ca-trust
      target: /var/local/ca-trust
      read_only: true
    - type: bind
      bind:
        create_host_path: false
      source: ./pcap/upload
      target: /pcap
    healthcheck:
      test: ["CMD", "/usr/local/bin/container_health.sh"]
      interval: 30s
      timeout: 15s
      retries: 3
      start_period: 60s
  pcap-monitor:
    build:
      context: .
      dockerfile: Dockerfiles/pcap-monitor.Dockerfile
    image: ghcr.io/idaholab/malcolm/pcap-monitor:25.05.0
    profiles: ["malcolm", "hedgehog"]
    logging:
      driver: local
      options:
        max-size: 200m
        max-file: 2
        compress: "false"
    restart: "no"
    stdin_open: false
    tty: true
    hostname: pcap-monitor
    networks:
    - default
    env_file:
    - ./config/process.env
    - ./config/ssl.env
    - ./config/opensearch.env
    - ./config/upload-common.env
    depends_on:
    - opensearch
    volumes:
    - type: bind
      bind:
        create_host_path: false
      source: ./nginx/ca-trust
      target: /var/local/ca-trust
      read_only: true
    - type: bind
      bind:
        create_host_path: false
      source: ./.opensearch.primary.curlrc
      target: /var/local/curlrc/.opensearch.primary.curlrc
      read_only: true
    - type: bind
      bind:
        create_host_path: false
      source: ./zeek-logs
      target: /zeek
    - type: bind
      bind:
        create_host_path: false
      source: ./pcap
      target: /pcap
    healthcheck:
      test: ["CMD", "/usr/local/bin/container_health.sh"]
      interval: 30s
      timeout: 15s
      retries: 3
      start_period: 90s
  upload:
    build:
      context: .
      dockerfile: Dockerfiles/file-upload.Dockerfile
    image: ghcr.io/idaholab/malcolm/file-upload:25.05.0
    profiles: ["malcolm"]
    logging:
      driver: local
      options:
        max-size: 200m
        max-file: 2
        compress: "false"
    restart: "no"
    stdin_open: false
    tty: true
    hostname: upload
    networks:
    - default
    env_file:
    - ./config/process.env
    - ./config/ssl.env
    - ./config/auth.env
    environment:
      VIRTUAL_HOST: 'upload.malcolm.local'
    volumes:
    - type: bind
      bind:
        create_host_path: false
      source: ./nginx/ca-trust
      target: /var/local/ca-trust
      read_only: true
    - type: bind
      bind:
        create_host_path: false
      source: ./pcap/upload
      target: /var/www/upload/server/php/chroot/files
    healthcheck:
      test: ["CMD", "/usr/local/bin/container_health.sh"]
      interval: 30s
      timeout: 15s
      retries: 3
      start_period: 60s
  htadmin:
    image: ghcr.io/idaholab/malcolm/htadmin:25.05.0
    profiles: ["malcolm"]
    logging:
      driver: local
      options:
        max-size: 200m
        max-file: 2
        compress: "false"
    build:
      context: .
      dockerfile: Dockerfiles/htadmin.Dockerfile
    restart: "no"
    stdin_open: false
    tty: true
    hostname: htadmin
    networks:
    - default
    env_file:
    - ./config/process.env
    - ./config/ssl.env
    - ./config/auth.env
    - ./config/auth-common.env
    environment:
      VIRTUAL_HOST: 'htadmin.malcolm.local'
    volumes:
    - type: bind
      bind:
        create_host_path: false
      source: ./nginx/ca-trust
      target: /var/local/ca-trust
      read_only: true
    - type: bind
      bind:
        create_host_path: false
      source: ./htadmin/metadata
      target: /var/www/htadmin/config/metadata
    - type: bind
      bind:
        create_host_path: false
      source: ./nginx/htpasswd
      target: /var/www/htadmin/auth/htpasswd
    healthcheck:
      test: ["CMD", "/usr/local/bin/container_health.sh"]
      interval: 60s
      timeout: 15s
      retries: 3
      start_period: 60s
  freq:
    image: ghcr.io/idaholab/malcolm/freq:25.05.0
    profiles: ["malcolm"]
    logging:
      driver: local
      options:
        max-size: 200m
        max-file: 2
        compress: "false"
    build:
      context: .
      dockerfile: Dockerfiles/freq.Dockerfile
    restart: "no"
    stdin_open: false
    tty: true
    hostname: freq
    networks:
    - default
    env_file:
    - ./config/process.env
    - ./config/ssl.env
    - ./config/lookup-common.env
    environment:
      VIRTUAL_HOST: 'freq.malcolm.local'
    volumes:
    - type: bind
      bind:
        create_host_path: false
      source: ./nginx/ca-trust
      target: /var/local/ca-trust
      read_only: true
    healthcheck:
      test: ["CMD", "/usr/local/bin/container_health.sh"]
      interval: 30s
      timeout: 15s
      retries: 3
      start_period: 60s
  netbox:
    image: ghcr.io/idaholab/malcolm/netbox:25.05.0
    profiles: ["malcolm"]
    logging:
      driver: local
      options:
        max-size: 200m
        max-file: 2
        compress: "false"
    build:
      context: .
      dockerfile: Dockerfiles/netbox.Dockerfile
    restart: "no"
    stdin_open: false
    tty: true
    hostname: netbox
    networks:
    - default
    env_file:
    - ./config/process.env
    - ./config/ssl.env
    - ./config/netbox-common.env
    - ./config/netbox.env
    - ./config/netbox-secret.env
    - ./config/postgres.env
    - ./config/redis.env
    environment:
      VIRTUAL_HOST: 'netbox.malcolm.local'
    depends_on:
    - postgres
    - redis
    - redis-cache
    volumes:
    - type: bind
      bind:
        create_host_path: false
      source: ./nginx/ca-trust
      target: /var/local/ca-trust
      read_only: true
    - type: bind
      bind:
        create_host_path: false
      source: ./netbox/config
      target: /etc/netbox/config/configmap
      read_only: true
    - type: bind
      bind:
        create_host_path: false
      source: ./netbox/media
      target: /opt/netbox/netbox/media
    - type: bind
      bind:
        create_host_path: false
      source: ./netbox/preload
      target: /opt/netbox-preload/configmap
      read_only: true
    - type: bind
      bind:
        create_host_path: false
      source: ./netbox/custom-plugins
      target: /opt/netbox-custom-plugins
      read_only: true
    healthcheck:
      test: ["CMD", "/usr/local/bin/container_health.sh"]
      interval: 60s
      timeout: 15s
      retries: 3
      start_period: 120s
  postgres:
    image: ghcr.io/idaholab/malcolm/postgresql:25.05.0
    profiles: ["malcolm"]
    logging:
      driver: local
      options:
        max-size: 200m
        max-file: 2
        compress: "false"
    build:
      context: .
      dockerfile: Dockerfiles/postgresql.Dockerfile
    restart: "no"
    stdin_open: false
    tty: true
    hostname: postgres
    networks:
    - default
    env_file:
    - ./config/process.env
    - ./config/ssl.env
    - ./config/netbox-common.env
    - ./config/postgres.env
    environment:
      VIRTUAL_HOST: 'postgres.malcolm.local'
    volumes:
    - type: bind
      bind:
        create_host_path: false
      source: ./nginx/ca-trust
      target: /var/local/ca-trust
      read_only: true
    - type: bind
      bind:
        create_host_path: false
      source: ./postgres
      target: /var/lib/postgresql/data
    healthcheck:
      test: ["CMD", "/usr/local/bin/container_health.sh"]
      interval: 60s
      timeout: 15s
      retries: 3
      start_period: 45s
  redis:
    image: ghcr.io/idaholab/malcolm/redis:25.05.0
    profiles: ["malcolm"]
    logging:
      driver: local
      options:
        max-size: 200m
        max-file: 2
        compress: "false"
    build:
      context: .
      dockerfile: Dockerfiles/redis.Dockerfile
    restart: "no"
    stdin_open: false
    tty: true
    hostname: redis
    networks:
    - default
    env_file:
    - ./config/process.env
    - ./config/ssl.env
    - ./config/netbox-common.env
    - ./config/redis.env
    environment:
      VIRTUAL_HOST: 'redis.malcolm.local'
    command:
    - sh
    - -c
    - redis-server --appendonly yes --requirepass $$REDIS_PASSWORD
    volumes:
    - type: bind
      bind:
        create_host_path: false
      source: ./nginx/ca-trust
      target: /var/local/ca-trust
      read_only: true
    - type: bind
      bind:
        create_host_path: false
      source: ./redis
      target: /data
    healthcheck:
      test: ["CMD", "/usr/local/bin/container_health.sh"]
      interval: 60s
      timeout: 15s
      retries: 3
      start_period: 45s
  redis-cache:
    image: ghcr.io/idaholab/malcolm/redis:25.05.0
    profiles: ["malcolm"]
    logging:
      driver: local
      options:
        max-size: 200m
        max-file: 2
        compress: "false"
    build:
      context: .
      dockerfile: Dockerfiles/redis.Dockerfile
    restart: "no"
    stdin_open: false
    tty: true
    hostname: redis-cache
    networks:
    - default
    env_file:
    - ./config/process.env
    - ./config/ssl.env
    - ./config/netbox-common.env
    - ./config/redis.env
    environment:
      VIRTUAL_HOST: 'redis-cache.malcolm.local'
    command:
    - sh
    - -c
    - redis-server --requirepass $$REDIS_PASSWORD
    volumes:
    - type: bind
      bind:
        create_host_path: false
      source: ./nginx/ca-trust
      target: /var/local/ca-trust
      read_only: true
    healthcheck:
      test: ["CMD", "/usr/local/bin/container_health.sh"]
      interval: 60s
      timeout: 15s
      retries: 3
      start_period: 45s
  api:
    image: ghcr.io/idaholab/malcolm/api:25.05.0
    profiles: ["malcolm"]
    logging:
      driver: local
      options:
        max-size: 200m
        max-file: 2
        compress: "false"
    build:
      context: .
      dockerfile: Dockerfiles/api.Dockerfile
    command: gunicorn --bind 0:5000 manage:app
    restart: "no"
    stdin_open: false
    tty: true
    hostname: api
    networks:
    - default
    env_file:
    - ./config/process.env
    - ./config/ssl.env
    - ./config/upload-common.env
    - ./config/dashboards.env
    - ./config/arkime.env
    - ./config/netbox-common.env
    - ./config/netbox-secret.env
    - ./config/opensearch.env
    environment:
      VIRTUAL_HOST: 'api.malcolm.local'
    volumes:
    - type: bind
      bind:
        create_host_path: false
      source: ./nginx/ca-trust
      target: /var/local/ca-trust
      read_only: true
    - type: bind
      bind:
        create_host_path: false
      source: ./.opensearch.primary.curlrc
      target: /var/local/curlrc/.opensearch.primary.curlrc
      read_only: true
    healthcheck:
      test: ["CMD", "/usr/local/bin/container_health.sh"]
      interval: 30s
      timeout: 15s
      retries: 3
      start_period: 60s
  keycloak:
    image: ghcr.io/idaholab/malcolm/keycloak:25.05.0
    profiles: ["malcolm"]
    logging:
      driver: local
      options:
        max-size: 200m
        max-file: 2
        compress: "false"
    build:
      context: .
      dockerfile: Dockerfiles/keycloak.Dockerfile
    restart: "no"
    stdin_open: false
    tty: true
    hostname: keycloak
    networks:
    - default
    env_file:
    - ./config/process.env
    - ./config/ssl.env
    - ./config/auth-common.env
    - ./config/postgres.env
    - ./config/keycloak.env
    command:
    - /opt/keycloak/bin/kc.sh
    - start
    volumes:
    - type: bind
      bind:
        create_host_path: false
      source: ./nginx/ca-trust
      target: /var/local/ca-trust
      read_only: true
    healthcheck:
      test: ["CMD", "/usr/local/bin/container_health.sh"]
      interval: 60s
      timeout: 15s
      retries: 3
      start_period: 45s
  nginx-proxy:
    build:
      context: .
      dockerfile: Dockerfiles/nginx.Dockerfile
    image: ghcr.io/idaholab/malcolm/nginx-proxy:25.05.0
    profiles: ["malcolm"]
    logging:
      driver: local
      options:
        max-size: 200m
        max-file: 2
        compress: "false"
    restart: "no"
    stdin_open: false
    tty: true
    hostname: nginx-proxy
    networks:
    - default
    env_file:
    - ./config/process.env
    - ./config/ssl.env
    - ./config/opensearch.env
    - ./config/dashboards.env
    - ./config/arkime.env
    - ./config/keycloak.env
    - ./config/netbox-common.env
    - ./config/auth-common.env
    - ./config/nginx.env
    depends_on:
    - api
    - arkime
    - dashboards
    - file-monitor
    - htadmin
    - keycloak
    - netbox
    - upload
    ports:
    - 0.0.0.0:443:443/tcp
    - 0.0.0.0:9200:9200/tcp
    volumes:
    - nginx-log-path:/var/log/nginx
    - type: bind
      bind:
        create_host_path: false
      source: ./nginx/ca-trust
      target: /var/local/ca-trust
      read_only: true
    - type: bind
      bind:
        create_host_path: false
      source: ./nginx/nginx_ldap.conf
      target: /etc/nginx/nginx_ldap.conf
      read_only: true
    - type: bind
      bind:
        create_host_path: false
      source: ./nginx/htpasswd
      target: /etc/nginx/auth/htpasswd
      read_only: true
    - type: bind
      bind:
        create_host_path: false
      source: ./nginx/certs
      target: /etc/nginx/certs
      read_only: true
    - type: bind
      bind:
        create_host_path: false
      source: ./nginx/certs/dhparam.pem
      target: /etc/nginx/dhparam/dhparam.pem
      read_only: true
    healthcheck:
      test: ["CMD", "/usr/local/bin/container_health.sh"]
      interval: 30s
      timeout: 15s
      retries: 3
      start_period: 120s
    labels:
      traefik.enable: false

volumes:
  # shared named volume so filebeat can access nginx access logs
  nginx-log-path:

networks:
  default:
    external: false<|MERGE_RESOLUTION|>--- conflicted
+++ resolved
@@ -372,11 +372,7 @@
     build:
       context: .
       dockerfile: Dockerfiles/arkime.Dockerfile
-<<<<<<< HEAD
     image: ghcr.io/idaholab/malcolm/arkime:25.05.0
-=======
-    image: ghcr.io/scott-jeffery/malcolm/arkime:wise_pluggin_exposure
->>>>>>> 33c39845
     profiles: ["malcolm", "hedgehog"]
     logging:
       driver: local
