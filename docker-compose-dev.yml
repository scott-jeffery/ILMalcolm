--- conflicted
+++ resolved
@@ -5,11 +5,7 @@
     build:
       context: .
       dockerfile: Dockerfiles/opensearch.Dockerfile
-<<<<<<< HEAD
-    image: ghcr.io/idaholab/malcolm/opensearch:25.01.0
-=======
     image: ghcr.io/idaholab/malcolm/opensearch:25.02.0
->>>>>>> 07874817
     # Technically the "hedgehog" profile doesn't have OpenSearch, but in that case
     #   OPENSEARCH_PRIMARY will be set to remote, which means the container will
     #   start but not actually run OpenSearch. It's included in both profiles to
@@ -87,11 +83,7 @@
     build:
       context: .
       dockerfile: Dockerfiles/dashboards-helper.Dockerfile
-<<<<<<< HEAD
-    image: ghcr.io/idaholab/malcolm/dashboards-helper:25.01.0
-=======
     image: ghcr.io/idaholab/malcolm/dashboards-helper:25.02.0
->>>>>>> 07874817
     profiles: ["malcolm"]
     userns_mode: keep-id
     logging:
@@ -145,11 +137,7 @@
     build:
       context: .
       dockerfile: Dockerfiles/dashboards.Dockerfile
-<<<<<<< HEAD
-    image: ghcr.io/idaholab/malcolm/dashboards:25.01.0
-=======
     image: ghcr.io/idaholab/malcolm/dashboards:25.02.0
->>>>>>> 07874817
     profiles: ["malcolm"]
     userns_mode: keep-id
     logging:
@@ -196,11 +184,7 @@
     build:
       context: .
       dockerfile: Dockerfiles/logstash.Dockerfile
-<<<<<<< HEAD
-    image: ghcr.io/idaholab/malcolm/logstash-oss:25.01.0
-=======
     image: ghcr.io/idaholab/malcolm/logstash-oss:25.02.0
->>>>>>> 07874817
     profiles: ["malcolm"]
     userns_mode: keep-id
     logging:
@@ -315,11 +299,7 @@
     build:
       context: .
       dockerfile: Dockerfiles/filebeat.Dockerfile
-<<<<<<< HEAD
-    image: ghcr.io/idaholab/malcolm/filebeat-oss:25.01.0
-=======
     image: ghcr.io/idaholab/malcolm/filebeat-oss:25.02.0
->>>>>>> 07874817
     profiles: ["malcolm", "hedgehog"]
     userns_mode: keep-id
     logging:
@@ -396,11 +376,7 @@
     build:
       context: .
       dockerfile: Dockerfiles/arkime.Dockerfile
-<<<<<<< HEAD
-    image: ghcr.io/idaholab/malcolm/arkime:25.01.0
-=======
     image: ghcr.io/idaholab/malcolm/arkime:25.02.0
->>>>>>> 07874817
     profiles: ["malcolm", "hedgehog"]
     userns_mode: keep-id
     logging:
@@ -486,11 +462,7 @@
     build:
       context: .
       dockerfile: Dockerfiles/arkime.Dockerfile
-<<<<<<< HEAD
-    image: ghcr.io/idaholab/malcolm/arkime:25.01.0
-=======
     image: ghcr.io/idaholab/malcolm/arkime:25.02.0
->>>>>>> 07874817
     profiles: ["malcolm", "hedgehog"]
     userns_mode: keep-id
     logging:
@@ -575,11 +547,7 @@
     build:
       context: .
       dockerfile: Dockerfiles/zeek.Dockerfile
-<<<<<<< HEAD
-    image: ghcr.io/idaholab/malcolm/zeek:25.01.0
-=======
     image: ghcr.io/idaholab/malcolm/zeek:25.02.0
->>>>>>> 07874817
     profiles: ["malcolm", "hedgehog"]
     userns_mode: keep-id
     logging:
@@ -652,11 +620,7 @@
     build:
       context: .
       dockerfile: Dockerfiles/zeek.Dockerfile
-<<<<<<< HEAD
-    image: ghcr.io/idaholab/malcolm/zeek:25.01.0
-=======
     image: ghcr.io/idaholab/malcolm/zeek:25.02.0
->>>>>>> 07874817
     profiles: ["malcolm", "hedgehog"]
     userns_mode: keep-id
     logging:
@@ -721,11 +685,7 @@
     build:
       context: .
       dockerfile: Dockerfiles/suricata.Dockerfile
-<<<<<<< HEAD
-    image: ghcr.io/idaholab/malcolm/suricata:25.01.0
-=======
     image: ghcr.io/idaholab/malcolm/suricata:25.02.0
->>>>>>> 07874817
     profiles: ["malcolm", "hedgehog"]
     userns_mode: keep-id
     logging:
@@ -785,11 +745,7 @@
     build:
       context: .
       dockerfile: Dockerfiles/suricata.Dockerfile
-<<<<<<< HEAD
-    image: ghcr.io/idaholab/malcolm/suricata:25.01.0
-=======
     image: ghcr.io/idaholab/malcolm/suricata:25.02.0
->>>>>>> 07874817
     profiles: ["malcolm", "hedgehog"]
     userns_mode: keep-id
     logging:
@@ -847,11 +803,7 @@
     build:
       context: .
       dockerfile: Dockerfiles/file-monitor.Dockerfile
-<<<<<<< HEAD
-    image: ghcr.io/idaholab/malcolm/file-monitor:25.01.0
-=======
     image: ghcr.io/idaholab/malcolm/file-monitor:25.02.0
->>>>>>> 07874817
     profiles: ["malcolm", "hedgehog"]
     userns_mode: keep-id
     logging:
@@ -907,11 +859,7 @@
     build:
       context: .
       dockerfile: Dockerfiles/pcap-capture.Dockerfile
-<<<<<<< HEAD
-    image: ghcr.io/idaholab/malcolm/pcap-capture:25.01.0
-=======
     image: ghcr.io/idaholab/malcolm/pcap-capture:25.02.0
->>>>>>> 07874817
     profiles: ["malcolm", "hedgehog"]
     userns_mode: keep-id
     logging:
@@ -958,11 +906,7 @@
     build:
       context: .
       dockerfile: Dockerfiles/pcap-monitor.Dockerfile
-<<<<<<< HEAD
-    image: ghcr.io/idaholab/malcolm/pcap-monitor:25.01.0
-=======
     image: ghcr.io/idaholab/malcolm/pcap-monitor:25.02.0
->>>>>>> 07874817
     profiles: ["malcolm", "hedgehog"]
     userns_mode: keep-id
     logging:
@@ -1017,11 +961,7 @@
     build:
       context: .
       dockerfile: Dockerfiles/file-upload.Dockerfile
-<<<<<<< HEAD
-    image: ghcr.io/idaholab/malcolm/file-upload:25.01.0
-=======
     image: ghcr.io/idaholab/malcolm/file-upload:25.02.0
->>>>>>> 07874817
     profiles: ["malcolm"]
     userns_mode: keep-id
     logging:
@@ -1063,11 +1003,7 @@
       retries: 3
       start_period: 60s
   htadmin:
-<<<<<<< HEAD
-    image: ghcr.io/idaholab/malcolm/htadmin:25.01.0
-=======
     image: ghcr.io/idaholab/malcolm/htadmin:25.02.0
->>>>>>> 07874817
     profiles: ["malcolm"]
     userns_mode: keep-id
     logging:
@@ -1120,11 +1056,7 @@
       retries: 3
       start_period: 60s
   freq:
-<<<<<<< HEAD
-    image: ghcr.io/idaholab/malcolm/freq:25.01.0
-=======
     image: ghcr.io/idaholab/malcolm/freq:25.02.0
->>>>>>> 07874817
     profiles: ["malcolm"]
     userns_mode: keep-id
     logging:
@@ -1162,11 +1094,7 @@
       retries: 3
       start_period: 60s
   netbox:
-<<<<<<< HEAD
-    image: ghcr.io/idaholab/malcolm/netbox:25.01.0
-=======
     image: ghcr.io/idaholab/malcolm/netbox:25.02.0
->>>>>>> 07874817
     profiles: ["malcolm"]
     userns_mode: keep-id
     logging:
@@ -1233,11 +1161,7 @@
       retries: 3
       start_period: 120s
   netbox-postgres:
-<<<<<<< HEAD
-    image: ghcr.io/idaholab/malcolm/postgresql:25.01.0
-=======
     image: ghcr.io/idaholab/malcolm/postgresql:25.02.0
->>>>>>> 07874817
     profiles: ["malcolm"]
     userns_mode: keep-id
     logging:
@@ -1281,11 +1205,7 @@
       retries: 3
       start_period: 45s
   netbox-redis:
-<<<<<<< HEAD
-    image: ghcr.io/idaholab/malcolm/redis:25.01.0
-=======
     image: ghcr.io/idaholab/malcolm/redis:25.02.0
->>>>>>> 07874817
     profiles: ["malcolm"]
     userns_mode: keep-id
     logging:
@@ -1333,11 +1253,7 @@
       retries: 3
       start_period: 45s
   netbox-redis-cache:
-<<<<<<< HEAD
-    image: ghcr.io/idaholab/malcolm/redis:25.01.0
-=======
     image: ghcr.io/idaholab/malcolm/redis:25.02.0
->>>>>>> 07874817
     profiles: ["malcolm"]
     userns_mode: keep-id
     logging:
@@ -1380,11 +1296,7 @@
       retries: 3
       start_period: 45s
   api:
-<<<<<<< HEAD
-    image: ghcr.io/idaholab/malcolm/api:25.01.0
-=======
     image: ghcr.io/idaholab/malcolm/api:25.02.0
->>>>>>> 07874817
     profiles: ["malcolm"]
     userns_mode: keep-id
     logging:
@@ -1434,11 +1346,7 @@
     build:
       context: .
       dockerfile: Dockerfiles/nginx.Dockerfile
-<<<<<<< HEAD
-    image: ghcr.io/idaholab/malcolm/nginx-proxy:25.01.0
-=======
     image: ghcr.io/idaholab/malcolm/nginx-proxy:25.02.0
->>>>>>> 07874817
     profiles: ["malcolm"]
     userns_mode: keep-id
     logging:
