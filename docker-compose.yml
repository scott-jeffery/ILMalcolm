# Copyright (c) 2025 Battelle Energy Alliance, LLC.  All rights reserved.

services:
  opensearch:
<<<<<<< HEAD
    image: ghcr.io/idaholab/malcolm/opensearch:25.01.0
=======
    image: ghcr.io/idaholab/malcolm/opensearch:25.02.0
>>>>>>> 07874817
    # Technically the "hedgehog" profile doesn't have OpenSearch, but in that case
    #   OPENSEARCH_PRIMARY will be set to remote, which means the container will
    #   start but not actually run OpenSearch. It's included in both profiles to
    #   satisfy some other containers' depends_on.
    profiles: ["malcolm", "hedgehog"]
    userns_mode: keep-id
    logging:
      driver: local
      options:
        max-size: 200m
        max-file: 2
        compress: "false"
    restart: "no"
    stdin_open: false
    tty: true
    hostname: opensearch
    networks:
    - default
    env_file:
    - ./config/process.env
    - ./config/ssl.env
    - ./config/opensearch.env
    environment:
      VIRTUAL_HOST: 'os.malcolm.local'
    ulimits:
      memlock:
        soft: -1
        hard: -1
    cap_add:
      # IPC_LOCK - to lock memory, preventing swapping
    - IPC_LOCK
      # SYS_RESOURCE - for increasing memlock limits
    - SYS_RESOURCE
    volumes:
    - type: bind
      bind:
        create_host_path: false
      source: ./nginx/ca-trust
      target: /var/local/ca-trust
      read_only: true
    - type: bind
      bind:
        create_host_path: false
      source: ./.opensearch.primary.curlrc
      target: /var/local/curlrc/.opensearch.primary.curlrc
      read_only: true
    - type: bind
      bind:
        create_host_path: false
      source: ./.opensearch.secondary.curlrc
      target: /var/local/curlrc/.opensearch.secondary.curlrc
      read_only: true
    - type: bind
      bind:
        create_host_path: false
      source: ./opensearch
      target: /usr/share/opensearch/data
    - type: bind
      bind:
        create_host_path: false
      source: ./opensearch-backup
      target: /opt/opensearch/backup
    - type: bind
      bind:
        create_host_path: false
      source: ./opensearch/opensearch.keystore
      target: /usr/share/opensearch/config/persist/opensearch.keystore
    healthcheck:
      test: ["CMD", "curl", "--silent", "--fail", "http://localhost:9200"]
      interval: 30s
      timeout: 15s
      retries: 3
      start_period: 180s
  dashboards-helper:
<<<<<<< HEAD
    image: ghcr.io/idaholab/malcolm/dashboards-helper:25.01.0
=======
    image: ghcr.io/idaholab/malcolm/dashboards-helper:25.02.0
>>>>>>> 07874817
    profiles: ["malcolm"]
    userns_mode: keep-id
    logging:
      driver: local
      options:
        max-size: 200m
        max-file: 2
        compress: "false"
    restart: "no"
    stdin_open: false
    tty: true
    hostname: dashboards-helper
    networks:
    - default
    env_file:
    - ./config/process.env
    - ./config/ssl.env
    - ./config/opensearch.env
    - ./config/dashboards.env
    - ./config/dashboards-helper.env
    environment:
      VIRTUAL_HOST: 'dashboards-helper.malcolm.local'
    depends_on:
    - opensearch
    volumes:
    - type: bind
      bind:
        create_host_path: false
      source: ./nginx/ca-trust
      target: /var/local/ca-trust
      read_only: true
    - type: bind
      bind:
        create_host_path: false
      source: ./.opensearch.primary.curlrc
      target: /var/local/curlrc/.opensearch.primary.curlrc
      read_only: true
    - type: bind
      bind:
        create_host_path: false
      source: ./.opensearch.secondary.curlrc
      target: /var/local/curlrc/.opensearch.secondary.curlrc
      read_only: true
    healthcheck:
      test: ["CMD", "supervisorctl", "status", "cron", "maps"]
      interval: 60s
      timeout: 15s
      retries: 3
      start_period: 30s
  dashboards:
<<<<<<< HEAD
    image: ghcr.io/idaholab/malcolm/dashboards:25.01.0
=======
    image: ghcr.io/idaholab/malcolm/dashboards:25.02.0
>>>>>>> 07874817
    profiles: ["malcolm"]
    userns_mode: keep-id
    logging:
      driver: local
      options:
        max-size: 200m
        max-file: 2
        compress: "false"
    restart: "no"
    stdin_open: false
    tty: true
    hostname: dashboards
    networks:
    - default
    env_file:
    - ./config/process.env
    - ./config/ssl.env
    - ./config/opensearch.env
    environment:
      VIRTUAL_HOST: 'dashboards.malcolm.local'
    depends_on:
    - opensearch
    - dashboards-helper
    volumes:
    - type: bind
      bind:
        create_host_path: false
      source: ./nginx/ca-trust
      target: /var/local/ca-trust
      read_only: true
    - type: bind
      bind:
        create_host_path: false
      source: ./.opensearch.primary.curlrc
      target: /var/local/curlrc/.opensearch.primary.curlrc
      read_only: true
    healthcheck:
      test: ["CMD", "curl", "--silent", "--fail", "http://localhost:5601/dashboards/api/status"]
      interval: 30s
      timeout: 15s
      retries: 3
      start_period: 210s
  logstash:
<<<<<<< HEAD
    image: ghcr.io/idaholab/malcolm/logstash-oss:25.01.0
=======
    image: ghcr.io/idaholab/malcolm/logstash-oss:25.02.0
>>>>>>> 07874817
    profiles: ["malcolm"]
    userns_mode: keep-id
    logging:
      driver: local
      options:
        max-size: 200m
        max-file: 2
        compress: "false"
    restart: "no"
    stdin_open: false
    tty: true
    hostname: logstash
    networks:
    - default
    ulimits:
      memlock:
        soft: -1
        hard: -1
    cap_add:
      # IPC_LOCK - to lock memory, preventing swapping
    - IPC_LOCK
      # SYS_RESOURCE - for increasing memlock limits
    - SYS_RESOURCE
    env_file:
    - ./config/process.env
    - ./config/ssl.env
    - ./config/opensearch.env
    - ./config/netbox-common.env
    - ./config/netbox.env
    - ./config/netbox-secret.env
    - ./config/beats-common.env
    - ./config/lookup-common.env
    - ./config/logstash.env
    depends_on:
    - opensearch
    ports:
    - 127.0.0.1:5044:5044
    volumes:
    - type: bind
      bind:
        create_host_path: false
      source: ./nginx/ca-trust
      target: /var/local/ca-trust
      read_only: true
    - type: bind
      bind:
        create_host_path: false
      source: ./.opensearch.primary.curlrc
      target: /var/local/curlrc/.opensearch.primary.curlrc
      read_only: true
    - type: bind
      bind:
        create_host_path: false
      source: ./.opensearch.secondary.curlrc
      target: /var/local/curlrc/.opensearch.secondary.curlrc
      read_only: true
    - type: bind
      bind:
        create_host_path: false
      source: ./logstash/maps/malcolm_severity.yaml
      target: /etc/malcolm_severity.yaml
      read_only: true
    - type: bind
      bind:
        create_host_path: false
      source: ./logstash/certs/ca.crt
      target: /certs/ca.crt
      read_only: true
    - type: bind
      bind:
        create_host_path: false
      source: ./logstash/certs/server.crt
      target: /certs/server.crt
      read_only: true
    - type: bind
      bind:
        create_host_path: false
      source: ./logstash/certs/server.key
      target: /certs/server.key
      read_only: true
    healthcheck:
      test: ["CMD", "/usr/local/bin/container_health.sh"]
      interval: 30s
      timeout: 15s
      retries: 3
      start_period: 600s
  filebeat:
<<<<<<< HEAD
    image: ghcr.io/idaholab/malcolm/filebeat-oss:25.01.0
=======
    image: ghcr.io/idaholab/malcolm/filebeat-oss:25.02.0
>>>>>>> 07874817
    profiles: ["malcolm", "hedgehog"]
    userns_mode: keep-id
    logging:
      driver: local
      options:
        max-size: 200m
        max-file: 2
        compress: "false"
    restart: "no"
    stdin_open: false
    tty: true
    hostname: filebeat
    networks:
    - default
    env_file:
    - ./config/process.env
    - ./config/ssl.env
    - ./config/opensearch.env
    - ./config/upload-common.env
    - ./config/nginx.env
    - ./config/beats-common.env
    - ./config/filebeat.env
    ports:
    - 127.0.0.1:5045:5045
    volumes:
    - nginx-log-path:/nginx:ro
    - type: bind
      bind:
        create_host_path: false
      source: ./nginx/ca-trust
      target: /var/local/ca-trust
      read_only: true
    - type: bind
      bind:
        create_host_path: false
      source: ./.opensearch.primary.curlrc
      target: /var/local/curlrc/.opensearch.primary.curlrc
      read_only: true
    - type: bind
      bind:
        create_host_path: false
      source: ./zeek-logs
      target: /zeek
    - type: bind
      bind:
        create_host_path: false
      source: ./suricata-logs
      target: /suricata
    - type: bind
      bind:
        create_host_path: false
      source: ./filebeat/certs/ca.crt
      target: /certs/ca.crt
      read_only: true
    - type: bind
      bind:
        create_host_path: false
      source: ./filebeat/certs/client.crt
      target: /certs/client.crt
      read_only: true
    - type: bind
      bind:
        create_host_path: false
      source: ./filebeat/certs/client.key
      target: /certs/client.key
      read_only: true
    healthcheck:
      test: ["CMD", "supervisorctl", "status", "filebeat"]
      interval: 30s
      timeout: 15s
      retries: 3
      start_period: 60s
  arkime:
<<<<<<< HEAD
    image: ghcr.io/idaholab/malcolm/arkime:25.01.0
=======
    image: ghcr.io/idaholab/malcolm/arkime:25.02.0
>>>>>>> 07874817
    profiles: ["malcolm", "hedgehog"]
    userns_mode: keep-id
    logging:
      driver: local
      options:
        max-size: 200m
        max-file: 2
        compress: "false"
    restart: "no"
    stdin_open: false
    tty: true
    hostname: arkime
    networks:
    - default
    env_file:
    - ./config/process.env
    - ./config/ssl.env
    - ./config/opensearch.env
    - ./config/upload-common.env
    - ./config/auth.env
    - ./config/arkime.env
    - ./config/arkime-offline.env
    - ./config/arkime-secret.env
    environment:
      VIRTUAL_HOST: 'arkime.malcolm.local'
    depends_on:
    - opensearch
    volumes:
    - type: bind
      bind:
        create_host_path: false
      source: ./nginx/ca-trust
      target: /var/local/ca-trust
      read_only: true
    - type: bind
      bind:
        create_host_path: false
      source: ./.opensearch.primary.curlrc
      target: /var/local/curlrc/.opensearch.primary.curlrc
      read_only: true
    - type: bind
      bind:
        create_host_path: false
      source: ./arkime/lua
      target: /opt/arkime/lua
      read_only: true
    - type: bind
      bind:
        create_host_path: false
      source: ./arkime/rules
      target: /opt/arkime/rules
      read_only: true
    - type: bind
      bind:
        create_host_path: false
      source: ./pcap
      target: /data/pcap
    healthcheck:
      test: ["CMD", "curl", "--insecure", "--silent", "--fail", "https://localhost:8005/_ns_/nstest.html"]
      interval: 90s
      timeout: 30s
      retries: 3
      start_period: 210s
  arkime-live:
<<<<<<< HEAD
    image: ghcr.io/idaholab/malcolm/arkime:25.01.0
=======
    image: ghcr.io/idaholab/malcolm/arkime:25.02.0
>>>>>>> 07874817
    profiles: ["malcolm", "hedgehog"]
    userns_mode: keep-id
    logging:
      driver: local
      options:
        max-size: 200m
        max-file: 2
        compress: "false"
    restart: "no"
    stdin_open: false
    tty: true
    network_mode: host
    cap_add:
      # IPC_LOCK - to lock memory, preventing swapping
    - IPC_LOCK
      # SYS_RESOURCE - for increasing memlock limits
    - SYS_RESOURCE
      # NET_ADMIN and NET_RAW - to turn on promiscuous mode and capture raw packets
    - NET_ADMIN
    - NET_RAW
      # SYS_NICE - to set process nice values, real-time scheduling policies, I/O scheduling
    - SYS_NICE
    env_file:
    - ./config/process.env
    - ./config/ssl.env
    - ./config/opensearch.env
    - ./config/upload-common.env
    - ./config/pcap-capture.env
    - ./config/auth.env
    - ./config/arkime.env
    - ./config/arkime-live.env
    - ./config/arkime-secret.env
    volumes:
    - type: bind
      bind:
        create_host_path: false
      source: ./nginx/ca-trust
      target: /var/local/ca-trust
      read_only: true
    - type: bind
      bind:
        create_host_path: false
      source: ./.opensearch.primary.curlrc
      target: /var/local/curlrc/.opensearch.primary.curlrc
      read_only: true
    - type: bind
      bind:
        create_host_path: false
      source: ./arkime/lua
      target: /opt/arkime/lua
      read_only: true
    - type: bind
      bind:
        create_host_path: false
      source: ./arkime/rules
      target: /opt/arkime/rules
      read_only: true
    - type: bind
      bind:
        create_host_path: false
      source: ./pcap
      target: /data/pcap
  zeek:
<<<<<<< HEAD
    image: ghcr.io/idaholab/malcolm/zeek:25.01.0
=======
    image: ghcr.io/idaholab/malcolm/zeek:25.02.0
>>>>>>> 07874817
    profiles: ["malcolm", "hedgehog"]
    userns_mode: keep-id
    logging:
      driver: local
      options:
        max-size: 200m
        max-file: 2
        compress: "false"
    restart: "no"
    stdin_open: false
    tty: true
    hostname: zeek
    networks:
    - default
    env_file:
    - ./config/process.env
    - ./config/ssl.env
    - ./config/upload-common.env
    - ./config/zeek.env
    - ./config/zeek-secret.env
    - ./config/zeek-offline.env
    depends_on:
    - opensearch
    volumes:
    - type: bind
      bind:
        create_host_path: false
      source: ./nginx/ca-trust
      target: /var/local/ca-trust
      read_only: true
    - type: bind
      bind:
        create_host_path: false
      source: ./pcap
      target: /pcap
    - type: bind
      bind:
        create_host_path: false
      source: ./zeek-logs/upload
      target: /zeek/upload
    - type: bind
      bind:
        create_host_path: false
      source: ./zeek-logs/extract_files
      target: /zeek/extract_files
    - type: bind
      bind:
        create_host_path: false
      source: ./zeek/intel
      target: /opt/zeek/share/zeek/site/intel
    - type: bind
      bind:
        create_host_path: false
      source: ./zeek/custom
      target: /opt/zeek/share/zeek/site/custom
      read_only: true
    healthcheck:
      test: ["CMD", "/usr/local/bin/container_health.sh"]
      interval: 30s
      timeout: 15s
      retries: 3
      start_period: 60s
  zeek-live:
<<<<<<< HEAD
    image: ghcr.io/idaholab/malcolm/zeek:25.01.0
=======
    image: ghcr.io/idaholab/malcolm/zeek:25.02.0
>>>>>>> 07874817
    profiles: ["malcolm", "hedgehog"]
    userns_mode: keep-id
    logging:
      driver: local
      options:
        max-size: 200m
        max-file: 2
        compress: "false"
    restart: "no"
    stdin_open: false
    tty: true
    network_mode: host
    cap_add:
      # NET_ADMIN and NET_RAW - to turn on promiscuous mode and capture raw packets
    - NET_ADMIN
    - NET_RAW
      # SYS_NICE - to set process nice values, real-time scheduling policies, I/O scheduling
    - SYS_NICE
    env_file:
    - ./config/process.env
    - ./config/ssl.env
    - ./config/upload-common.env
    - ./config/pcap-capture.env
    - ./config/zeek.env
    - ./config/zeek-secret.env
    - ./config/zeek-live.env
    volumes:
    - type: bind
      bind:
        create_host_path: false
      source: ./nginx/ca-trust
      target: /var/local/ca-trust
      read_only: true
    - type: bind
      bind:
        create_host_path: false
      source: ./zeek-logs/live
      target: /zeek/live
    - type: bind
      bind:
        create_host_path: false
      source: ./zeek-logs/extract_files
      target: /zeek/extract_files
    - type: bind
      bind:
        create_host_path: false
      source: ./zeek/intel
      target: /opt/zeek/share/zeek/site/intel
    - type: bind
      bind:
        create_host_path: false
      source: ./zeek/custom
      target: /opt/zeek/share/zeek/site/custom
      read_only: true
  suricata:
<<<<<<< HEAD
    image: ghcr.io/idaholab/malcolm/suricata:25.01.0
=======
    image: ghcr.io/idaholab/malcolm/suricata:25.02.0
>>>>>>> 07874817
    profiles: ["malcolm", "hedgehog"]
    userns_mode: keep-id
    logging:
      driver: local
      options:
        max-size: 200m
        max-file: 2
        compress: "false"
    restart: "no"
    stdin_open: false
    tty: true
    hostname: suricata
    networks:
    - default
    env_file:
    - ./config/process.env
    - ./config/ssl.env
    - ./config/upload-common.env
    - ./config/suricata.env
    - ./config/suricata-offline.env
    volumes:
    - type: bind
      bind:
        create_host_path: false
      source: ./nginx/ca-trust
      target: /var/local/ca-trust
      read_only: true
    - type: bind
      bind:
        create_host_path: false
      source: ./suricata-logs
      target: /var/log/suricata
    - type: bind
      bind:
        create_host_path: false
      source: ./pcap
      target: /data/pcap
    - type: bind
      bind:
        create_host_path: false
      source: ./suricata/rules
      target: /opt/suricata/rules
      read_only: true
    - type: bind
      bind:
        create_host_path: false
      source: ./suricata/include-configs
      target: /opt/suricata/include-configs
      read_only: true
    healthcheck:
      test: ["CMD", "supervisorctl", "status", "pcap-suricata"]
      interval: 30s
      timeout: 15s
      retries: 3
      start_period: 120s
  suricata-live:
<<<<<<< HEAD
    image: ghcr.io/idaholab/malcolm/suricata:25.01.0
=======
    image: ghcr.io/idaholab/malcolm/suricata:25.02.0
>>>>>>> 07874817
    profiles: ["malcolm", "hedgehog"]
    userns_mode: keep-id
    logging:
      driver: local
      options:
        max-size: 200m
        max-file: 2
        compress: "false"
    restart: "no"
    stdin_open: false
    tty: true
    network_mode: host
    cap_add:
      # IPC_LOCK - to lock memory, preventing swapping
    - IPC_LOCK
      # SYS_RESOURCE - for increasing memlock limits
    - SYS_RESOURCE
      # NET_ADMIN and NET_RAW - to turn on promiscuous mode and capture raw packets
    - NET_ADMIN
    - NET_RAW
      # SYS_NICE - to set process nice values, real-time scheduling policies, I/O scheduling
    - SYS_NICE
    env_file:
    - ./config/process.env
    - ./config/ssl.env
    - ./config/upload-common.env
    - ./config/pcap-capture.env
    - ./config/suricata.env
    - ./config/suricata-live.env
    volumes:
    - type: bind
      bind:
        create_host_path: false
      source: ./nginx/ca-trust
      target: /var/local/ca-trust
      read_only: true
    - type: bind
      bind:
        create_host_path: false
      source: ./suricata-logs
      target: /var/log/suricata
    - type: bind
      bind:
        create_host_path: false
      source: ./suricata/rules
      target: /opt/suricata/rules
      read_only: true
    - type: bind
      bind:
        create_host_path: false
      source: ./suricata/include-configs
      target: /opt/suricata/include-configs
      read_only: true
  file-monitor:
<<<<<<< HEAD
    image: ghcr.io/idaholab/malcolm/file-monitor:25.01.0
=======
    image: ghcr.io/idaholab/malcolm/file-monitor:25.02.0
>>>>>>> 07874817
    profiles: ["malcolm", "hedgehog"]
    userns_mode: keep-id
    logging:
      driver: local
      options:
        max-size: 200m
        max-file: 2
        compress: "false"
    restart: "no"
    stdin_open: false
    tty: true
    hostname: file-monitor
    networks:
    - default
    env_file:
    - ./config/process.env
    - ./config/ssl.env
    - ./config/dashboards.env
    - ./config/zeek.env
    - ./config/zeek-secret.env
    environment:
      VIRTUAL_HOST: 'file-monitor.malcolm.local'
    volumes:
    - type: bind
      bind:
        create_host_path: false
      source: ./nginx/ca-trust
      target: /var/local/ca-trust
      read_only: true
    - type: bind
      bind:
        create_host_path: false
      source: ./zeek-logs/extract_files
      target: /zeek/extract_files
    - type: bind
      bind:
        create_host_path: false
      source: ./zeek-logs/current
      target: /zeek/logs
    - type: bind
      bind:
        create_host_path: false
      source: ./yara/rules
      target: /yara-rules/custom
      read_only: true
    healthcheck:
      test: ["CMD", "supervisorctl", "status", "watcher", "logger"]
      interval: 30s
      timeout: 15s
      retries: 3
      start_period: 60s
  pcap-capture:
<<<<<<< HEAD
    image: ghcr.io/idaholab/malcolm/pcap-capture:25.01.0
=======
    image: ghcr.io/idaholab/malcolm/pcap-capture:25.02.0
>>>>>>> 07874817
    profiles: ["malcolm", "hedgehog"]
    userns_mode: keep-id
    logging:
      driver: local
      options:
        max-size: 200m
        max-file: 2
        compress: "false"
    restart: "no"
    stdin_open: false
    tty: true
    network_mode: host
    ulimits:
      memlock:
        soft: -1
        hard: -1
    cap_add:
      # IPC_LOCK - to lock memory, preventing swapping
    - IPC_LOCK
      # SYS_RESOURCE - for increasing memlock limits
    - SYS_RESOURCE
      # SYS_ADMIN - for netsniff-ng to set the disc I/O scheduler policy
    - SYS_ADMIN
      # NET_ADMIN and NET_RAW - to turn on promiscuous mode and capture raw packets
    - NET_ADMIN
    - NET_RAW
    env_file:
    - ./config/process.env
    - ./config/ssl.env
    - ./config/pcap-capture.env
    volumes:
    - type: bind
      bind:
        create_host_path: false
      source: ./nginx/ca-trust
      target: /var/local/ca-trust
      read_only: true
    - type: bind
      bind:
        create_host_path: false
      source: ./pcap/upload
      target: /pcap
  pcap-monitor:
<<<<<<< HEAD
    image: ghcr.io/idaholab/malcolm/pcap-monitor:25.01.0
=======
    image: ghcr.io/idaholab/malcolm/pcap-monitor:25.02.0
>>>>>>> 07874817
    profiles: ["malcolm", "hedgehog"]
    userns_mode: keep-id
    logging:
      driver: local
      options:
        max-size: 200m
        max-file: 2
        compress: "false"
    restart: "no"
    stdin_open: false
    tty: true
    hostname: pcap-monitor
    networks:
    - default
    env_file:
    - ./config/process.env
    - ./config/ssl.env
    - ./config/opensearch.env
    - ./config/upload-common.env
    depends_on:
    - opensearch
    volumes:
    - type: bind
      bind:
        create_host_path: false
      source: ./nginx/ca-trust
      target: /var/local/ca-trust
      read_only: true
    - type: bind
      bind:
        create_host_path: false
      source: ./.opensearch.primary.curlrc
      target: /var/local/curlrc/.opensearch.primary.curlrc
      read_only: true
    - type: bind
      bind:
        create_host_path: false
      source: ./zeek-logs
      target: /zeek
    - type: bind
      bind:
        create_host_path: false
      source: ./pcap
      target: /pcap
    healthcheck:
      test: ["CMD", "supervisorctl", "status", "watch-upload", "pcap-publisher"]
      interval: 30s
      timeout: 15s
      retries: 3
      start_period: 90s
  upload:
<<<<<<< HEAD
    image: ghcr.io/idaholab/malcolm/file-upload:25.01.0
=======
    image: ghcr.io/idaholab/malcolm/file-upload:25.02.0
>>>>>>> 07874817
    profiles: ["malcolm"]
    userns_mode: keep-id
    logging:
      driver: local
      options:
        max-size: 200m
        max-file: 2
        compress: "false"
    restart: "no"
    stdin_open: false
    tty: true
    hostname: upload
    networks:
    - default
    env_file:
    - ./config/process.env
    - ./config/ssl.env
    - ./config/auth.env
    environment:
      VIRTUAL_HOST: 'upload.malcolm.local'
    ports:
    - 127.0.0.1:8022:22
    volumes:
    - type: bind
      bind:
        create_host_path: false
      source: ./nginx/ca-trust
      target: /var/local/ca-trust
      read_only: true
    - type: bind
      bind:
        create_host_path: false
      source: ./pcap/upload
      target: /var/www/upload/server/php/chroot/files
    healthcheck:
      test: ["CMD", "curl", "--silent", "--fail", "http://localhost"]
      interval: 30s
      timeout: 15s
      retries: 3
      start_period: 60s
  htadmin:
<<<<<<< HEAD
    image: ghcr.io/idaholab/malcolm/htadmin:25.01.0
=======
    image: ghcr.io/idaholab/malcolm/htadmin:25.02.0
>>>>>>> 07874817
    profiles: ["malcolm"]
    userns_mode: keep-id
    logging:
      driver: local
      options:
        max-size: 200m
        max-file: 2
        compress: "false"
    restart: "no"
    stdin_open: false
    tty: true
    hostname: htadmin
    networks:
    - default
    env_file:
    - ./config/process.env
    - ./config/ssl.env
    - ./config/auth-common.env
    environment:
      VIRTUAL_HOST: 'htadmin.malcolm.local'
    volumes:
    - type: bind
      bind:
        create_host_path: false
      source: ./nginx/ca-trust
      target: /var/local/ca-trust
      read_only: true
    - type: bind
      bind:
        create_host_path: false
      source: ./htadmin/config.ini
      target: /var/www/htadmin/config/config.ini
    - type: bind
      bind:
        create_host_path: false
      source: ./htadmin/metadata
      target: /var/www/htadmin/config/metadata
    - type: bind
      bind:
        create_host_path: false
      source: ./nginx/htpasswd
      target: /var/www/htadmin/auth/htpasswd
    healthcheck:
      test: ["CMD", "curl", "--silent", "--fail", "http://localhost"]
      interval: 60s
      timeout: 15s
      retries: 3
      start_period: 60s
  freq:
<<<<<<< HEAD
    image: ghcr.io/idaholab/malcolm/freq:25.01.0
=======
    image: ghcr.io/idaholab/malcolm/freq:25.02.0
>>>>>>> 07874817
    profiles: ["malcolm"]
    userns_mode: keep-id
    logging:
      driver: local
      options:
        max-size: 200m
        max-file: 2
        compress: "false"
    restart: "no"
    stdin_open: false
    tty: true
    hostname: freq
    networks:
    - default
    env_file:
    - ./config/process.env
    - ./config/ssl.env
    - ./config/lookup-common.env
    environment:
      VIRTUAL_HOST: 'freq.malcolm.local'
    volumes:
    - type: bind
      bind:
        create_host_path: false
      source: ./nginx/ca-trust
      target: /var/local/ca-trust
      read_only: true
    healthcheck:
      test: ["CMD", "curl", "--silent", "--fail", "http://localhost:10004"]
      interval: 30s
      timeout: 15s
      retries: 3
      start_period: 60s
  netbox:
<<<<<<< HEAD
    image: ghcr.io/idaholab/malcolm/netbox:25.01.0
=======
    image: ghcr.io/idaholab/malcolm/netbox:25.02.0
>>>>>>> 07874817
    profiles: ["malcolm"]
    userns_mode: keep-id
    logging:
      driver: local
      options:
        max-size: 200m
        max-file: 2
        compress: "false"
    restart: "no"
    stdin_open: false
    tty: true
    hostname: netbox
    networks:
    - default
    env_file:
    - ./config/process.env
    - ./config/ssl.env
    - ./config/netbox-common.env
    - ./config/netbox.env
    - ./config/netbox-secret.env
    environment:
      VIRTUAL_HOST: 'netbox.malcolm.local'
    depends_on:
    - netbox-postgres
    - netbox-redis
    - netbox-redis-cache
    volumes:
    - type: bind
      bind:
        create_host_path: false
      source: ./nginx/ca-trust
      target: /var/local/ca-trust
      read_only: true
    - type: bind
      bind:
        create_host_path: false
      source: ./netbox/config
      target: /etc/netbox/config/configmap
      read_only: true
    - type: bind
      bind:
        create_host_path: false
      source: ./netbox/media
      target: /opt/netbox/netbox/media
    - type: bind
      bind:
        create_host_path: false
      source: ./netbox/preload
      target: /opt/netbox-preload/configmap
      read_only: true
    - type: bind
      bind:
        create_host_path: false
      source: ./netbox/custom-plugins
      target: /opt/netbox-custom-plugins
      read_only: true
    healthcheck:
      test: ["CMD", "curl", "--silent", "http://localhost:8080/netbox/api/"]
      interval: 60s
      timeout: 15s
      retries: 3
      start_period: 120s
  netbox-postgres:
<<<<<<< HEAD
    image: ghcr.io/idaholab/malcolm/postgresql:25.01.0
=======
    image: ghcr.io/idaholab/malcolm/postgresql:25.02.0
>>>>>>> 07874817
    profiles: ["malcolm"]
    userns_mode: keep-id
    logging:
      driver: local
      options:
        max-size: 200m
        max-file: 2
        compress: "false"
    restart: "no"
    stdin_open: false
    tty: true
    hostname: netbox-postgres
    networks:
    - default
    env_file:
    - ./config/process.env
    - ./config/ssl.env
    - ./config/netbox-common.env
    - ./config/netbox-postgres.env
    environment:
      VIRTUAL_HOST: 'netbox-postgres.malcolm.local'
    volumes:
    - type: bind
      bind:
        create_host_path: false
      source: ./nginx/ca-trust
      target: /var/local/ca-trust
      read_only: true
    - type: bind
      bind:
        create_host_path: false
      source: ./netbox/postgres
      target: /var/lib/postgresql/data
    healthcheck:
      test: ["CMD-SHELL", "[[ $${NETBOX_POSTGRES_DISABLED} == 'true' ]] || pg_isready -d $${POSTGRES_DB} -U $${POSTGRES_USER}"]
      interval: 60s
      timeout: 15s
      retries: 3
      start_period: 45s
  netbox-redis:
<<<<<<< HEAD
    image: ghcr.io/idaholab/malcolm/redis:25.01.0
=======
    image: ghcr.io/idaholab/malcolm/redis:25.02.0
>>>>>>> 07874817
    profiles: ["malcolm"]
    userns_mode: keep-id
    logging:
      driver: local
      options:
        max-size: 200m
        max-file: 2
        compress: "false"
    restart: "no"
    stdin_open: false
    tty: true
    hostname: netbox-redis
    networks:
    - default
    env_file:
    - ./config/process.env
    - ./config/ssl.env
    - ./config/netbox-common.env
    - ./config/netbox-redis.env
    environment:
      VIRTUAL_HOST: 'netbox-redis.malcolm.local'
    command:
    - sh
    - -c
    - redis-server --appendonly yes --requirepass $$REDIS_PASSWORD
    volumes:
    - type: bind
      bind:
        create_host_path: false
      source: ./nginx/ca-trust
      target: /var/local/ca-trust
      read_only: true
    - type: bind
      bind:
        create_host_path: false
      source: ./netbox/redis
      target: /data
    healthcheck:
      test: ["CMD-SHELL", "[[ $${NETBOX_REDIS_DISABLED} == 'true' ]] || ( pidof redis-server || exit 1 )"]
      interval: 60s
      timeout: 15s
      retries: 3
      start_period: 45s
  netbox-redis-cache:
<<<<<<< HEAD
    image: ghcr.io/idaholab/malcolm/redis:25.01.0
=======
    image: ghcr.io/idaholab/malcolm/redis:25.02.0
>>>>>>> 07874817
    profiles: ["malcolm"]
    userns_mode: keep-id
    logging:
      driver: local
      options:
        max-size: 200m
        max-file: 2
        compress: "false"
    restart: "no"
    stdin_open: false
    tty: true
    hostname: netbox-redis-cache
    networks:
    - default
    env_file:
    - ./config/process.env
    - ./config/ssl.env
    - ./config/netbox-common.env
    - ./config/netbox-redis-cache.env
    environment:
      VIRTUAL_HOST: 'netbox-redis-cache.malcolm.local'
    command:
    - sh
    - -c
    - redis-server --requirepass $$REDIS_PASSWORD
    volumes:
    - type: bind
      bind:
        create_host_path: false
      source: ./nginx/ca-trust
      target: /var/local/ca-trust
      read_only: true
    healthcheck:
      test: ["CMD-SHELL", "[[ $${NETBOX_REDIS_DISABLED} == 'true' ]] || ( pidof redis-server || exit 1 )"]
      interval: 60s
      timeout: 15s
      retries: 3
      start_period: 45s
  api:
<<<<<<< HEAD
    image: ghcr.io/idaholab/malcolm/api:25.01.0
=======
    image: ghcr.io/idaholab/malcolm/api:25.02.0
>>>>>>> 07874817
    profiles: ["malcolm"]
    userns_mode: keep-id
    logging:
      driver: local
      options:
        max-size: 200m
        max-file: 2
        compress: "false"
    command: gunicorn --bind 0:5000 manage:app
    restart: "no"
    stdin_open: false
    tty: true
    hostname: api
    networks:
    - default
    env_file:
    - ./config/process.env
    - ./config/ssl.env
    - ./config/upload-common.env
    - ./config/dashboards.env
    - ./config/opensearch.env
    environment:
      VIRTUAL_HOST: 'api.malcolm.local'
    volumes:
    - type: bind
      bind:
        create_host_path: false
      source: ./nginx/ca-trust
      target: /var/local/ca-trust
      read_only: true
    - type: bind
      bind:
        create_host_path: false
      source: ./.opensearch.primary.curlrc
      target: /var/local/curlrc/.opensearch.primary.curlrc
      read_only: true
    healthcheck:
      test: ["CMD", "curl", "--silent", "--fail", "http://localhost:5000/mapi/ping"]
      interval: 30s
      timeout: 15s
      retries: 3
      start_period: 60s
  nginx-proxy:
<<<<<<< HEAD
    image: ghcr.io/idaholab/malcolm/nginx-proxy:25.01.0
=======
    image: ghcr.io/idaholab/malcolm/nginx-proxy:25.02.0
>>>>>>> 07874817
    profiles: ["malcolm"]
    userns_mode: keep-id
    logging:
      driver: local
      options:
        max-size: 200m
        max-file: 2
        compress: "false"
    restart: "no"
    stdin_open: false
    tty: true
    hostname: nginx-proxy
    networks:
    - default
    env_file:
    - ./config/process.env
    - ./config/ssl.env
    - ./config/opensearch.env
    - ./config/dashboards.env
    - ./config/auth-common.env
    - ./config/nginx.env
    depends_on:
    - api
    - arkime
    - dashboards
    - file-monitor
    - htadmin
    - netbox
    - upload
    ports:
    - 0.0.0.0:443:443
    - 127.0.0.1:9200:9200
    volumes:
    - nginx-log-path:/var/log/nginx
    - type: bind
      bind:
        create_host_path: false
      source: ./nginx/ca-trust
      target: /var/local/ca-trust
      read_only: true
    - type: bind
      bind:
        create_host_path: false
      source: ./nginx/nginx_ldap.conf
      target: /etc/nginx/nginx_ldap.conf
      read_only: true
    - type: bind
      bind:
        create_host_path: false
      source: ./nginx/htpasswd
      target: /etc/nginx/auth/htpasswd
      read_only: true
    - type: bind
      bind:
        create_host_path: false
      source: ./nginx/certs
      target: /etc/nginx/certs
      read_only: true
    - type: bind
      bind:
        create_host_path: false
      source: ./nginx/certs/dhparam.pem
      target: /etc/nginx/dhparam/dhparam.pem
      read_only: true
    healthcheck:
      test:
      - CMD
      - curl
      - --insecure
      - --silent
      - https://localhost:443
      interval: 30s
      timeout: 15s
      retries: 3
      start_period: 120s
    labels:
      traefik.enable: false

volumes:
  # shared named volume so filebeat can access nginx access logs
  nginx-log-path:

networks:
  default:
    external: false<|MERGE_RESOLUTION|>--- conflicted
+++ resolved
@@ -2,11 +2,7 @@
 
 services:
   opensearch:
-<<<<<<< HEAD
-    image: ghcr.io/idaholab/malcolm/opensearch:25.01.0
-=======
     image: ghcr.io/idaholab/malcolm/opensearch:25.02.0
->>>>>>> 07874817
     # Technically the "hedgehog" profile doesn't have OpenSearch, but in that case
     #   OPENSEARCH_PRIMARY will be set to remote, which means the container will
     #   start but not actually run OpenSearch. It's included in both profiles to
@@ -81,11 +77,7 @@
       retries: 3
       start_period: 180s
   dashboards-helper:
-<<<<<<< HEAD
-    image: ghcr.io/idaholab/malcolm/dashboards-helper:25.01.0
-=======
     image: ghcr.io/idaholab/malcolm/dashboards-helper:25.02.0
->>>>>>> 07874817
     profiles: ["malcolm"]
     userns_mode: keep-id
     logging:
@@ -136,11 +128,7 @@
       retries: 3
       start_period: 30s
   dashboards:
-<<<<<<< HEAD
-    image: ghcr.io/idaholab/malcolm/dashboards:25.01.0
-=======
     image: ghcr.io/idaholab/malcolm/dashboards:25.02.0
->>>>>>> 07874817
     profiles: ["malcolm"]
     userns_mode: keep-id
     logging:
@@ -184,11 +172,7 @@
       retries: 3
       start_period: 210s
   logstash:
-<<<<<<< HEAD
-    image: ghcr.io/idaholab/malcolm/logstash-oss:25.01.0
-=======
     image: ghcr.io/idaholab/malcolm/logstash-oss:25.02.0
->>>>>>> 07874817
     profiles: ["malcolm"]
     userns_mode: keep-id
     logging:
@@ -276,11 +260,7 @@
       retries: 3
       start_period: 600s
   filebeat:
-<<<<<<< HEAD
-    image: ghcr.io/idaholab/malcolm/filebeat-oss:25.01.0
-=======
     image: ghcr.io/idaholab/malcolm/filebeat-oss:25.02.0
->>>>>>> 07874817
     profiles: ["malcolm", "hedgehog"]
     userns_mode: keep-id
     logging:
@@ -354,11 +334,7 @@
       retries: 3
       start_period: 60s
   arkime:
-<<<<<<< HEAD
-    image: ghcr.io/idaholab/malcolm/arkime:25.01.0
-=======
     image: ghcr.io/idaholab/malcolm/arkime:25.02.0
->>>>>>> 07874817
     profiles: ["malcolm", "hedgehog"]
     userns_mode: keep-id
     logging:
@@ -423,11 +399,7 @@
       retries: 3
       start_period: 210s
   arkime-live:
-<<<<<<< HEAD
-    image: ghcr.io/idaholab/malcolm/arkime:25.01.0
-=======
     image: ghcr.io/idaholab/malcolm/arkime:25.02.0
->>>>>>> 07874817
     profiles: ["malcolm", "hedgehog"]
     userns_mode: keep-id
     logging:
@@ -491,11 +463,7 @@
       source: ./pcap
       target: /data/pcap
   zeek:
-<<<<<<< HEAD
-    image: ghcr.io/idaholab/malcolm/zeek:25.01.0
-=======
     image: ghcr.io/idaholab/malcolm/zeek:25.02.0
->>>>>>> 07874817
     profiles: ["malcolm", "hedgehog"]
     userns_mode: keep-id
     logging:
@@ -559,11 +527,7 @@
       retries: 3
       start_period: 60s
   zeek-live:
-<<<<<<< HEAD
-    image: ghcr.io/idaholab/malcolm/zeek:25.01.0
-=======
     image: ghcr.io/idaholab/malcolm/zeek:25.02.0
->>>>>>> 07874817
     profiles: ["malcolm", "hedgehog"]
     userns_mode: keep-id
     logging:
@@ -619,11 +583,7 @@
       target: /opt/zeek/share/zeek/site/custom
       read_only: true
   suricata:
-<<<<<<< HEAD
-    image: ghcr.io/idaholab/malcolm/suricata:25.01.0
-=======
     image: ghcr.io/idaholab/malcolm/suricata:25.02.0
->>>>>>> 07874817
     profiles: ["malcolm", "hedgehog"]
     userns_mode: keep-id
     logging:
@@ -680,11 +640,7 @@
       retries: 3
       start_period: 120s
   suricata-live:
-<<<<<<< HEAD
-    image: ghcr.io/idaholab/malcolm/suricata:25.01.0
-=======
     image: ghcr.io/idaholab/malcolm/suricata:25.02.0
->>>>>>> 07874817
     profiles: ["malcolm", "hedgehog"]
     userns_mode: keep-id
     logging:
@@ -739,11 +695,7 @@
       target: /opt/suricata/include-configs
       read_only: true
   file-monitor:
-<<<<<<< HEAD
-    image: ghcr.io/idaholab/malcolm/file-monitor:25.01.0
-=======
     image: ghcr.io/idaholab/malcolm/file-monitor:25.02.0
->>>>>>> 07874817
     profiles: ["malcolm", "hedgehog"]
     userns_mode: keep-id
     logging:
@@ -796,11 +748,7 @@
       retries: 3
       start_period: 60s
   pcap-capture:
-<<<<<<< HEAD
-    image: ghcr.io/idaholab/malcolm/pcap-capture:25.01.0
-=======
     image: ghcr.io/idaholab/malcolm/pcap-capture:25.02.0
->>>>>>> 07874817
     profiles: ["malcolm", "hedgehog"]
     userns_mode: keep-id
     logging:
@@ -844,11 +792,7 @@
       source: ./pcap/upload
       target: /pcap
   pcap-monitor:
-<<<<<<< HEAD
-    image: ghcr.io/idaholab/malcolm/pcap-monitor:25.01.0
-=======
     image: ghcr.io/idaholab/malcolm/pcap-monitor:25.02.0
->>>>>>> 07874817
     profiles: ["malcolm", "hedgehog"]
     userns_mode: keep-id
     logging:
@@ -900,11 +844,7 @@
       retries: 3
       start_period: 90s
   upload:
-<<<<<<< HEAD
-    image: ghcr.io/idaholab/malcolm/file-upload:25.01.0
-=======
     image: ghcr.io/idaholab/malcolm/file-upload:25.02.0
->>>>>>> 07874817
     profiles: ["malcolm"]
     userns_mode: keep-id
     logging:
@@ -946,11 +886,7 @@
       retries: 3
       start_period: 60s
   htadmin:
-<<<<<<< HEAD
-    image: ghcr.io/idaholab/malcolm/htadmin:25.01.0
-=======
     image: ghcr.io/idaholab/malcolm/htadmin:25.02.0
->>>>>>> 07874817
     profiles: ["malcolm"]
     userns_mode: keep-id
     logging:
@@ -1000,11 +936,7 @@
       retries: 3
       start_period: 60s
   freq:
-<<<<<<< HEAD
-    image: ghcr.io/idaholab/malcolm/freq:25.01.0
-=======
     image: ghcr.io/idaholab/malcolm/freq:25.02.0
->>>>>>> 07874817
     profiles: ["malcolm"]
     userns_mode: keep-id
     logging:
@@ -1039,11 +971,7 @@
       retries: 3
       start_period: 60s
   netbox:
-<<<<<<< HEAD
-    image: ghcr.io/idaholab/malcolm/netbox:25.01.0
-=======
     image: ghcr.io/idaholab/malcolm/netbox:25.02.0
->>>>>>> 07874817
     profiles: ["malcolm"]
     userns_mode: keep-id
     logging:
@@ -1107,11 +1035,7 @@
       retries: 3
       start_period: 120s
   netbox-postgres:
-<<<<<<< HEAD
-    image: ghcr.io/idaholab/malcolm/postgresql:25.01.0
-=======
     image: ghcr.io/idaholab/malcolm/postgresql:25.02.0
->>>>>>> 07874817
     profiles: ["malcolm"]
     userns_mode: keep-id
     logging:
@@ -1152,11 +1076,7 @@
       retries: 3
       start_period: 45s
   netbox-redis:
-<<<<<<< HEAD
-    image: ghcr.io/idaholab/malcolm/redis:25.01.0
-=======
     image: ghcr.io/idaholab/malcolm/redis:25.02.0
->>>>>>> 07874817
     profiles: ["malcolm"]
     userns_mode: keep-id
     logging:
@@ -1201,11 +1121,7 @@
       retries: 3
       start_period: 45s
   netbox-redis-cache:
-<<<<<<< HEAD
-    image: ghcr.io/idaholab/malcolm/redis:25.01.0
-=======
     image: ghcr.io/idaholab/malcolm/redis:25.02.0
->>>>>>> 07874817
     profiles: ["malcolm"]
     userns_mode: keep-id
     logging:
@@ -1245,11 +1161,7 @@
       retries: 3
       start_period: 45s
   api:
-<<<<<<< HEAD
-    image: ghcr.io/idaholab/malcolm/api:25.01.0
-=======
     image: ghcr.io/idaholab/malcolm/api:25.02.0
->>>>>>> 07874817
     profiles: ["malcolm"]
     userns_mode: keep-id
     logging:
@@ -1293,11 +1205,7 @@
       retries: 3
       start_period: 60s
   nginx-proxy:
-<<<<<<< HEAD
-    image: ghcr.io/idaholab/malcolm/nginx-proxy:25.01.0
-=======
     image: ghcr.io/idaholab/malcolm/nginx-proxy:25.02.0
->>>>>>> 07874817
     profiles: ["malcolm"]
     userns_mode: keep-id
     logging:
