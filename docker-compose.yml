# Copyright (c) 2022 Battelle Energy Alliance, LLC.  All rights reserved.

version: '3.7'

################################################################################
# Commonly tweaked configuration options
#-------------------------------------------------------------------------------
x-process-variables: &process-variables
  # docker containers will run processes as unprivileged user with UID:GID
  PUID : 1000
  PGID : 1000

x-auth-variables: &auth-variables
  # authentication method: encrypted HTTP basic authentication ('true') vs LDAP ('false')
  NGINX_BASIC_AUTH : 'true'
  # NGINX LDAP (NGINX_BASIC_AUTH=false) can support LDAP, LDAPS, or LDAP+StartTLS.
  #   For StartTLS, set NGINX_LDAP_TLS_STUNNEL=true to issue the StartTLS command
  #   and use stunnel to tunnel the connection.
  NGINX_LDAP_TLS_STUNNEL : 'false'
  # stunnel will require and verify certificates for StartTLS when one or more
  # trusted CA certificate files are placed in the ./nginx/ca-trust directory.
  # For additional security, hostname or IP address checking of the associated
  # CA certificate(s) can be enabled by providing these values.
  NGINX_LDAP_TLS_STUNNEL_CHECK_HOST : ''
  NGINX_LDAP_TLS_STUNNEL_CHECK_IP : ''
  NGINX_LDAP_TLS_STUNNEL_VERIFY_LEVEL : 2

x-nginx-variables: &nginx-variables
  # Whether or not nginx should use HTTPS. This is almost CERTAINLY what you want.
  # The only case you may want to set this to false is if you're using another
  # reverse proxy in front of Malcolm. Even if set to 'false', NGINX will still
  # listen on port 443 (it just won't be encrypted). If you change this, you'll
  # probably want to change "0.0.0.0:443:443" to something like
  # "127.0.0.1:80:443" in the ports section for the nginx-proxy service.
  NGINX_SSL : 'true'
  # Whether or not to write nginx's access.log and error.log to OpenSearch
  NGINX_LOG_ACCESS_AND_ERRORS : 'false'

x-arkime-variables: &arkime-variables
  # Whether or not Arkime is allowed to delete uploaded/captured PCAP (see
  #   https://arkime.com/faq#pcap-deletion)
  MANAGE_PCAP_FILES : 'false'
  # The number of Arkime capture processes allowed to run concurrently
  ARKIME_ANALYZE_PCAP_THREADS : 1
  # MaxMind GeoIP database update API key (see
  #   https://support.maxmind.com/hc/en-us/articles/4407116112539-Using-License-Keys)
  MAXMIND_GEOIP_DB_LICENSE_KEY : '0'

x-zeek-live-variables: &zeek-live-variables
  # Whether or not Zeek should monitor live traffic on a local
  #   interface (PCAP_IFACE variable below specifies capture interfaces)
  ZEEK_LIVE_CAPTURE : 'false'

x-zeek-offline-variables: &zeek-offline-variables
  # Whether or not Zeek should analyze uploaded PCAP files
  ZEEK_AUTO_ANALYZE_PCAP_FILES : 'true'
  # The number of Zeek processes for analyzing uploaded PCAP files allowed
  #   to run concurrently
  ZEEK_AUTO_ANALYZE_PCAP_THREADS : 1
  # Whether or not Zeek should analyze captured PCAP files captured
  #   by netsniff-ng/tcpdump (see PCAP_ENABLE_NETSNIFF and PCAP_ENABLE_TCPDUMP
  #   below). If ZEEK_LIVE_CAPTURE is true, this should be false: otherwise
  #   Zeek will see duplicate traffic.
  ZEEK_ROTATED_PCAP : 'true'

x-zeek-variables: &zeek-variables
  # Specifies the value for Zeek's Intel::item_expiration timeout (-1min to disable)
  ZEEK_INTEL_ITEM_EXPIRATION : '-1min'
  # When querying a TAXII or MISP feed, only process threat indicators that have
  #   been created or modified since the time represented by this value;
  #   it may be either a fixed date/time (01/01/2021) or relative interval (30 days ago)
  ZEEK_INTEL_FEED_SINCE : ''
  # Specifies a cron expression indicating the refresh interval for generating the
  #   Zeek Intelligence Framework files ('' disables automatic refresh)
  ZEEK_INTEL_REFRESH_CRON_EXPRESSION : ''
  # Determines the file extraction behavior for file transfers detected by Zeek
  ZEEK_EXTRACTOR_MODE : 'none'
  # Whether or not files extant in ./zeek-logs/extract_files/ will be ignored on startup
  EXTRACTED_FILE_IGNORE_EXISTING : 'false'
  # Determines the behavior for preservation of Zeek-extracted files
  EXTRACTED_FILE_PRESERVATION : 'quarantined'
  # The minimum size (in bytes) for files to be extracted by Zeek
  EXTRACTED_FILE_MIN_BYTES : 64
  # The maximum size (in bytes) for files to be extracted by Zeek
  EXTRACTED_FILE_MAX_BYTES : 134217728
  # A VirusTotal Public API v.20 used to submit hashes of Zeek-extracted files
  VTOT_API2_KEY : '0'
  # Rate limiting for VirusTotal, ClamAV, YARA and capa with Zeek-extracted files
  VTOT_REQUESTS_PER_MINUTE : 4
  CLAMD_MAX_REQUESTS : 8
  YARA_MAX_REQUESTS : 8
  CAPA_MAX_REQUESTS : 4
  # Whether or not YARA will scan Zeek-extracted files
  EXTRACTED_FILE_ENABLE_YARA : 'false'
  # Whether or not the default YARA ruleset will be ignored and only custom rules used
  EXTRACTED_FILE_YARA_CUSTOM_ONLY : 'false'
  # Whether or not capa will scan Zeek-extracted executables
  EXTRACTED_FILE_ENABLE_CAPA : 'false'
  # Whether or not capa will be extra verbose
  EXTRACTED_FILE_CAPA_VERBOSE : 'false'
  # Whether or not ClamAV will scan Zeek-extracted executables
  EXTRACTED_FILE_ENABLE_CLAMAV : 'false'
  # Whether or not to regularly update rule definitions for file scanning engines
  EXTRACTED_FILE_UPDATE_RULES : 'false'
  # Whether or not to enable debug output for Zeek-extracted file scanning
  EXTRACTED_FILE_PIPELINE_DEBUG : 'false'
  # Whether or not to enable very verbose debug output for Zeek-extracted file scanning
  EXTRACTED_FILE_PIPELINE_DEBUG_EXTRA : 'false'
  # Whether or not to serve the directory containing Zeek-extracted over HTTP at ./extracted-files/
  EXTRACTED_FILE_HTTP_SERVER_ENABLE : 'false'
  # Whether or not Zeek-extracted files served over HTTP will be AES-256-CBC-encrypted
  EXTRACTED_FILE_HTTP_SERVER_ENCRYPT : 'true'
  # Specifies the AES-256-CBC decryption password for encrypted Zeek-extracted files served over HTTP
  EXTRACTED_FILE_HTTP_SERVER_KEY : 'quarantined'
  # Environment variables for tweaking Zeek at runtime (see local.zeek)
  #   Set to any non-blank value to disable the corresponding feature
  ZEEK_DISABLE_HASH_ALL_FILES : ''
  ZEEK_DISABLE_LOG_PASSWORDS : ''
  ZEEK_DISABLE_SSL_VALIDATE_CERTS : ''
  ZEEK_DISABLE_TRACK_ALL_ASSETS : ''
  ZEEK_DISABLE_BEST_GUESS_ICS : 'true'
  ZEEK_DISABLE_SPICY_DHCP : 'true'
  ZEEK_DISABLE_SPICY_DNS : 'true'
  ZEEK_DISABLE_SPICY_HTTP : 'true'
  ZEEK_DISABLE_SPICY_IPSEC : ''
  ZEEK_DISABLE_SPICY_LDAP : ''
  ZEEK_DISABLE_SPICY_OPENVPN : ''
  ZEEK_DISABLE_SPICY_STUN : ''
  ZEEK_DISABLE_SPICY_TAILSCALE : ''
  ZEEK_DISABLE_SPICY_TFTP : ''
  ZEEK_DISABLE_SPICY_WIREGUARD : ''

x-suricata-live-variables: &suricata-live-variables
  # Whether or not Suricata should monitor live traffic on a local
  #   interface (PCAP_IFACE variable below specifies capture interfaces)
  SURICATA_LIVE_CAPTURE : 'false'
  # Specifies the Suricata runmode for live capture (see
  #   https://suricata.readthedocs.io/en/latest/performance/runmodes.html)
  SURICATA_RUNMODE : 'workers'

x-suricata-offline-variables: &suricata-offline-variables
  # Whether or not Suricata should analyze uploaded PCAP files
  SURICATA_AUTO_ANALYZE_PCAP_FILES: 'true'
  # The number of Suricata processes for analyzing uploaded PCAP files allowed
  #   to run concurrently
  SURICATA_AUTO_ANALYZE_PCAP_THREADS : 1
  # Whether or not Suricata should analyze captured PCAP files captured
  #   by netsniff-ng/tcpdump (see PCAP_ENABLE_NETSNIFF and PCAP_ENABLE_TCPDUMP
  #   below). If SURICATA_LIVE_CAPTURE is true, this should be false: otherwise
  #   Suricata will see duplicate traffic.
  SURICATA_ROTATED_PCAP : 'true'

x-suricata-variables: &suricata-variables
  # Whether or not the default Suricata ruleset will be ignored and only custom rules used
  SURICATA_CUSTOM_RULES_ONLY : 'false'
<<<<<<< HEAD
=======
  SURICATA_UPDATE_RULES: 'false'
  SURICATA_UPDATE_DEBUG: 'false'
  SURICATA_UPDATE_ETOPEN: 'true'
>>>>>>> f6848600
  # suricata_config_populate.py can use MANY more environment variables to tweak
  #   suricata.yaml (see https://github.com/OISF/suricata/blob/master/suricata.yaml.in and
  #   https://suricata.readthedocs.io/en/latest/configuration/suricata-yaml.html).
  #   DEFAULT_VARS in that script defines those variables (albeit without the
  #   required `SURICATA_` prefixing each)

x-dashboards-helper-variables: &dashboards-helper-variables
  # The maximum cumulative size of OpenSearch indices containing network traffic metadata
  #   (arkime_sessions3-*) before which the oldest indices will be deleted ('' to disable
  #   storage-based index pruning).
  OPENSEARCH_INDEX_SIZE_PRUNE_LIMIT : '0'
  # Whether to determine the "oldest" indices for storage-based index pruning by creation
  #   date/time ('true') or index name ('false')
  OPENSEARCH_INDEX_SIZE_PRUNE_NAME_SORT : 'false'
  # Parameters for the OpenSearch repository used for index snapshots
  ISM_SNAPSHOT_COMPRESSED : 'false'
  ISM_SNAPSHOT_REPO : 'logs'

x-logstash-variables: &logstash-variables
  # Parameters for tuning Logstash pipelines (see
  #   https://www.elastic.co/guide/en/logstash/current/logstash-settings-file.html)
  pipeline.workers : 3
  pipeline.batch.size : 75
  pipeline.batch.delay : 50
  # Whether or not Logstash will map MAC addresses to vendors for MAC addresses
  LOGSTASH_OUI_LOOKUP       : 'true'
  # Whether or not Logstash will perform severity scoring on network traffic metadata
  LOGSTASH_SEVERITY_SCORING : 'true'
  # Whether or not Logstash will perform a reverse DNS lookup for external IP addresses
  LOGSTASH_REVERSE_DNS      : 'false'
  # If specified (in the format '10.0.0.123:9200'), logs received by Logstash will be
  #   forwarded on to another external OpenSearch instance in addition to the one
  #   maintained locally by Malcolm
  OS_EXTERNAL_HOSTS : ''
  # Whether or not Logstash will use HTTPS for the connection to OS_EXTERNAL_HOSTS
  OS_EXTERNAL_SSL : 'true'
  # Whether or not Logstash will require full TLS certificate validation for the connection
  #   to OS_EXTERNAL_HOSTS (this may fail if using self-signed certificates)
  OS_EXTERNAL_SSL_CERTIFICATE_VERIFICATION : 'false'
  # For security, OS_EXTERNAL_USER and OS_EXTERNAL_PASSWORD should be stored in Logstash keystore using ./scripts/auth_setup
  #   See also volume mount for logstash.keystore below.
  # OS_EXTERNAL_USER : 'janedoe'
  # OS_EXTERNAL_PASSWORD : 'secret'

x-filebeat-variables: &filebeat-variables
  # filebeat parameters used for monitoring log files containing network traffic metadata
  #   (see https://www.elastic.co/guide/en/beats/filebeat/current/filebeat-input-log.html)
  FILEBEAT_SCAN_FREQUENCY : '10s'
  FILEBEAT_CLEAN_INACTIVE : '180m'
  FILEBEAT_IGNORE_OLDER : '120m'
  FILEBEAT_CLOSE_INACTIVE : '120s'
  FILEBEAT_CLOSE_INACTIVE_LIVE : '90m'
  FILEBEAT_CLOSE_RENAMED : 'true'
  FILEBEAT_CLOSE_REMOVED : 'true'
  FILEBEAT_CLOSE_EOF : 'true'
  FILEBEAT_CLEAN_REMOVED : 'true'
  # Whether or not to expose a filebeat TCP input listener (see
  #    https://www.elastic.co/guide/en/beats/filebeat/current/filebeat-input-tcp.html)
  FILEBEAT_TCP_LISTEN : 'false'
  # Log format expected for events sent to the filebeat TCP input listener ('json' or 'raw')
  FILEBEAT_TCP_LOG_FORMAT : 'raw'
  # Source field name to parse (when FILEBEAT_TCP_LOG_FORMAT is 'json') for events sent to the
  #    filebeat TCP input listener
  FILEBEAT_TCP_PARSE_SOURCE_FIELD : 'message'
  # Target field name to store decoded JSON fields (when FILEBEAT_TCP_LOG_FORMAT is 'json') for
  #    events sent to the filebeat TCP input listener
  FILEBEAT_TCP_PARSE_TARGET_FIELD : ''
  # Name of field to drop (if it exists) in events sent to the filebeat TCP input listener
  FILEBEAT_TCP_PARSE_DROP_FIELD : ''
  # Tag to append to events sent to the filebeat TCP input listener
  FILEBEAT_TCP_TAG : ''

x-common-upload-variables: &common-upload-variables
  # Whether or not to automatically apply tags based (on the PCAP filename) to network traffic metadata
  #   parsed from uploaded PCAP files
  AUTO_TAG : 'true'
  # The node name (e.g., the hostname of this machine running Malcolm) to associate with
  #   network traffic metadata
  PCAP_NODE_NAME : 'malcolm'
  # Whether or not to enable debug output for processing uploaded/captured PCAP files
  PCAP_PIPELINE_DEBUG : 'false'
  # Whether or not to enable very verbose debug output for processing uploaded/captured PCAP files
  PCAP_PIPELINE_DEBUG_EXTRA : 'false'
  # Whether or not PCAP files extant in ./pcap/ will be ignored on startup
  PCAP_PIPELINE_IGNORE_PREEXISTING : 'false'
  # 'pcap-monitor' to match the name of the container providing the uploaded/captured PCAP file
  #   monitoring service
  PCAP_MONITOR_HOST : 'pcap-monitor'
  # The age (in minutes) at which already-processed log files containing network traffic metadata should
  #   be pruned from the filesystem
  LOG_CLEANUP_MINUTES : 360
  # The age (in minutes) at which the compressed archives containing already-processed log files should
  #   be pruned from the filesystem
  ZIP_CLEANUP_MINUTES : 720

x-common-lookup-variables: &common-lookup-variables
  # Whether or not domain names (from DNS queries and SSL server names) will be assigned entropy scores
  #   as calculated by freq
  FREQ_LOOKUP : 'true'
  # When severity scoring is enabled, this variable indicates the entropy threshold for
  #   assigning severity to events with entropy scores calculated by freq;
  #   a lower value will only assign severity scores to fewer domain names with higher entropy
  FREQ_SEVERITY_THRESHOLD : '2.0'
  # When severity scoring is enabled, this variable indicates the size threshold (in megabytes)
  #   for assigning severity to large connections or file transfers
  TOTAL_MEGABYTES_SEVERITY_THRESHOLD : 1000
  # When severity scoring is enabled, this variable indicates the duration threshold (in seconds)
  #   for assigning severity to long connections
  CONNECTION_SECONDS_SEVERITY_THRESHOLD : 3600
  # When severity scoring is enabled, this variable defines a comma-separated list of
  #   countries of concern (using ISO 3166-1 alpha-2 codes)
  QUESTIONABLE_COUNTRY_CODES : 'CN,IR,KP,RU,UA'

x-common-beats-variables: &common-beats-variables
  # Whether or not Logstash will use require encrypted communications for any external
  #   Beats-based forwarders from which it will accept logs
  BEATS_SSL : 'false'

x-pcap-capture-variables: &pcap-capture-variables
  # Whether or not netsniff-ng should create PCAP files from live traffic on a local
  #   interface for analysis by Arkime capture (should be 'false' if PCAP_ENABLE_TCPDUMP
  #   is 'true')
  PCAP_ENABLE_NETSNIFF : 'false'
  # Whether or not tcpdump should create PCAP files from live traffic on a local
  #   interface for analysis by Arkime capture (should be 'false' if PCAP_ENABLE_NETSNIFF
  #   is 'true')
  PCAP_ENABLE_TCPDUMP : 'false'
  # Specifies local network interface(s) for local packet capture if PCAP_ENABLE_NETSNIFF,
  #   PCAP_ENABLE_TCPDUMP, ZEEK_LIVE_CAPTURE or SURICATA_LIVE_CAPTURE are 'true'
  PCAP_IFACE : 'lo'
  # Whether or not ethtool will disable NIC hardware offloading features and adjust
  #   ring buffer sizes for capture interface(s) (should be 'true' if the interface(s) are
  #   being used for capture only, 'false' if they are being used for management/communication)
  PCAP_IFACE_TWEAK : 'false'
  # Specifies how large a locally-captured PCAP file can become (in megabytes) before
  #   it is closed for processing and a new PCAP file created
  PCAP_ROTATE_MEGABYTES : 1024
  # Specifies a time interval (in minutes) after which a locally-captured PCAP file
  #   will be closed for processing and a new PCAP file created
  PCAP_ROTATE_MINUTES : 10
  # Specifies a tcpdump-style filter expression for local packet capture ('' to capture all traffic)
  PCAP_FILTER : ''
################################################################################

services:
  opensearch:
    build:
      context: .
      dockerfile: Dockerfiles/opensearch.Dockerfile
    image: malcolmnetsec/opensearch:6.2.0
    restart: "no"
    stdin_open: false
    tty: true
    hostname: opensearch
    networks:
      - default
    environment:
      << : *process-variables
      logger.level : 'INFO'
      bootstrap.memory_lock : 'true'
      MAX_LOCKED_MEMORY : 'unlimited'
      OPENSEARCH_JAVA_OPTS : '-server -Xms4g -Xmx4g -Xss256k -XX:-HeapDumpOnOutOfMemoryError -Djava.security.egd=file:/dev/./urandom -Dlog4j.formatMsgNoLookups=true'
      VIRTUAL_HOST : 'os.malcolm.local'
      discovery.type : 'single-node'
      cluster.routing.allocation.disk.threshold_enabled : 'false'
      cluster.routing.allocation.node_initial_primaries_recoveries : 8
      indices.query.bool.max_clause_count : 4096
      path.repo : '/opt/opensearch/backup'
    expose:
      - 9200
    ulimits:
      memlock:
        soft: -1
        hard: -1
    cap_add:
      - IPC_LOCK
    volumes:
      - ./opensearch/opensearch.keystore:/usr/share/opensearch/config/opensearch.keystore:rw
      - ./nginx/ca-trust:/usr/share/opensearch/ca-trust:ro
      - ./opensearch:/usr/share/opensearch/data:delegated
      - ./opensearch-backup:/opt/opensearch/backup:delegated
    healthcheck:
      test: ["CMD", "curl", "--silent", "--fail", "http://localhost:9200"]
      interval: 30s
      timeout: 15s
      retries: 3
      start_period: 180s
  dashboards-helper:
    build:
      context: .
      dockerfile: Dockerfiles/dashboards-helper.Dockerfile
    image: malcolmnetsec/dashboards-helper:6.2.0
    restart: "no"
    stdin_open: false
    tty: true
    hostname: dashboards-helper
    networks:
      - default
    environment:
      << : *process-variables
      << : *dashboards-helper-variables
      OPENSEARCH_URL : 'http://opensearch:9200'
      DASHBOARDS_URL : 'http://dashboards:5601/dashboards'
      VIRTUAL_HOST : 'dashboards-helper.malcolm.local'
      ARKIME_INDEX_PATTERN : 'arkime_sessions3-*'
      ARKIME_INDEX_PATTERN_ID : 'arkime_sessions3-*'
      ARKIME_INDEX_TIME_FIELD : 'firstPacket'
      CREATE_OS_ARKIME_SESSION_INDEX : 'true'
    depends_on:
      - opensearch
    expose:
      - 28991
    healthcheck:
      test: ["CMD", "supervisorctl", "status", "cron", "maps"]
      interval: 60s
      timeout: 15s
      retries: 3
      start_period: 30s
  dashboards:
    build:
      context: .
      dockerfile: Dockerfiles/dashboards.Dockerfile
    image: malcolmnetsec/dashboards:6.2.0
    restart: "no"
    stdin_open: false
    tty: true
    hostname: dashboards
    networks:
      - default
    environment:
      << : *process-variables
      OPENSEARCH_URL : 'http://opensearch:9200'
      VIRTUAL_HOST : 'dashboards.malcolm.local'
    depends_on:
      - opensearch
      - dashboards-helper
    expose:
      - 5601
    healthcheck:
      test: ["CMD", "curl", "--silent", "--fail", "http://localhost:5601/dashboards/api/status"]
      interval: 30s
      timeout: 15s
      retries: 3
      start_period: 210s
  logstash:
    build:
      context: .
      dockerfile: Dockerfiles/logstash.Dockerfile
    image: malcolmnetsec/logstash-oss:6.2.0
    restart: "no"
    stdin_open: false
    tty: true
    hostname: logstash
    networks:
      - default
    ulimits:
      memlock:
        soft: -1
        hard: -1
    cap_add:
      - IPC_LOCK
    environment:
      << : *process-variables
      << : *logstash-variables
      << : *common-beats-variables
      << : *common-lookup-variables
      OS_HOSTS : 'opensearch:9200'
      LS_JAVA_OPTS : '-server -Xms2g -Xmx2g -Xss1536k -XX:-HeapDumpOnOutOfMemoryError -Djava.security.egd=file:/dev/./urandom -Dlog4j.formatMsgNoLookups=true'
    depends_on:
      - opensearch
    expose:
      - 5044
      - 9001
      - 9600
    ports:
      - "127.0.0.1:5044:5044"
    volumes:
      - ./logstash/config/logstash.yml:/usr/share/logstash/config/logstash.orig.yml:ro
      - ./logstash/pipelines:/usr/share/logstash/malcolm-pipelines.available:ro
      - ./logstash/patterns:/usr/share/logstash/malcolm-patterns:ro
      - ./logstash/ruby:/usr/share/logstash/malcolm-ruby:ro
      - ./logstash/maps/malcolm_severity.yaml:/etc/malcolm_severity.yaml:ro
      - ./logstash/certs/logstash.keystore:/usr/share/logstash/config/logstash.keystore:rw
      - ./nginx/ca-trust:/usr/share/logstash/ca-trust:ro
      - ./logstash/certs/ca.crt:/certs/ca.crt:ro
      - ./logstash/certs/server.crt:/certs/server.crt:ro
      - ./logstash/certs/server.key:/certs/server.key:ro
      - ./cidr-map.txt:/usr/share/logstash/config/cidr-map.txt:ro
      - ./host-map.txt:/usr/share/logstash/config/host-map.txt:ro
      - ./net-map.json:/usr/share/logstash/config/net-map.json:ro
    healthcheck:
      test: ["CMD", "curl", "--silent", "--fail", "http://localhost:9600"]
      interval: 30s
      timeout: 15s
      retries: 3
      start_period: 600s
  filebeat:
    build:
      context: .
      dockerfile: Dockerfiles/filebeat.Dockerfile
    image: malcolmnetsec/filebeat-oss:6.2.0
    restart: "no"
    stdin_open: false
    tty: true
    hostname: filebeat
    networks:
      - default
    environment:
      << : *process-variables
      << : *nginx-variables
      << : *filebeat-variables
      << : *common-upload-variables
      << : *common-beats-variables
      FILEBEAT_ZEEK_LOG_PATH : '/zeek/current'
      FILEBEAT_ZEEK_LOG_LIVE_PATH : '/zeek/live'
      FILEBEAT_SURICATA_LOG_PATH : '/suricata'
      FILEBEAT_NGINX_LOG_PATH : '/nginx'
    depends_on:
      - logstash
    expose:
      - 5045
    ports:
      - "127.0.0.1:5045:5045"
    volumes:
      - nginx-log-path:/nginx:ro
      - ./zeek-logs:/zeek
      - ./suricata-logs:/suricata
      - ./filebeat/certs/ca.crt:/certs/ca.crt:ro
      - ./filebeat/certs/client.crt:/certs/client.crt:ro
      - ./filebeat/certs/client.key:/certs/client.key:ro
    healthcheck:
      test: ["CMD", "supervisorctl", "status", "filebeat"]
      interval: 30s
      timeout: 15s
      retries: 3
      start_period: 60s
  arkime:
    build:
      context: .
      dockerfile: Dockerfiles/arkime.Dockerfile
    image: malcolmnetsec/arkime:6.2.0
    restart: "no"
    stdin_open: false
    tty: true
    hostname: arkime
    networks:
      - default
    env_file:
      - ./auth.env
    environment:
      << : *process-variables
      << : *common-upload-variables
      << : *arkime-variables
      VIRTUAL_HOST : 'arkime.malcolm.local'
      OS_HOST : 'opensearch'
      OS_PORT : 9200
      OS_MAX_SHARDS_PER_NODE : 2500
      VIEWER : 'on'
      WISE : 'on'
    ulimits:
      memlock:
        soft: -1
        hard: -1
    depends_on:
      - opensearch
    expose:
      - 8000
      - 8005
      - 8081
    volumes:
      - ./pcap:/data/pcap
      - ./arkime-logs:/opt/arkime/logs
      - ./arkime-raw:/opt/arkime/raw
      - ./arkime/etc/config.ini:/opt/arkime/etc/config.ini:ro
      - ./arkime/etc/user_settings.json:/opt/arkime/etc/user_settings.json:ro
      - ./arkime/wise/source.zeeklogs.js:/opt/arkime/wiseService/source.zeeklogs.js:ro
    healthcheck:
      test: ["CMD", "curl", "--silent", "--fail", "http://localhost:8005/_ns_/nstest.html"]
      interval: 90s
      timeout: 30s
      retries: 3
      start_period: 210s
  zeek:
    build:
      context: .
      dockerfile: Dockerfiles/zeek.Dockerfile
    image: malcolmnetsec/zeek:6.2.0
    restart: "no"
    stdin_open: false
    tty: true
    hostname: zeek
    networks:
      - default
    ulimits:
      memlock:
        soft: -1
        hard: -1
    cap_add:
      - IPC_LOCK
      - NET_ADMIN
      - NET_RAW
      - SYS_ADMIN
    environment:
      << : *process-variables
      << : *common-upload-variables
      << : *zeek-variables
      << : *zeek-offline-variables
      ZEEK_PCAP_PROCESSOR : 'true'
      ZEEK_CRON : 'false'
    depends_on:
      - opensearch
    volumes:
      - ./pcap:/pcap
      - ./zeek-logs/upload:/zeek/upload
      - ./zeek-logs/extract_files:/zeek/extract_files
      - ./zeek/config/local.zeek:/opt/zeek/share/zeek/site/local.zeek:ro
      - ./zeek/intel:/opt/zeek/share/zeek/site/intel
    healthcheck:
      test: ["CMD", "supervisorctl", "status", "pcap-zeek"]
      interval: 30s
      timeout: 15s
      retries: 3
      start_period: 60s
  zeek-live:
    build:
      context: .
      dockerfile: Dockerfiles/zeek.Dockerfile
    image: malcolmnetsec/zeek:6.2.0
    restart: "no"
    stdin_open: false
    tty: true
    network_mode: host
    ulimits:
      memlock:
        soft: -1
        hard: -1
    cap_add:
      - IPC_LOCK
      - NET_ADMIN
      - NET_RAW
      - SYS_ADMIN
    environment:
      << : *process-variables
      << : *common-upload-variables
      << : *zeek-variables
      << : *zeek-live-variables
      << : *pcap-capture-variables
      ZEEK_PCAP_PROCESSOR : 'false'
      ZEEK_CRON : 'true'
      ZEEK_LOG_PATH : '/zeek/live'
      ZEEK_INTEL_PATH : '/opt/zeek/share/zeek/site/intel'
      EXTRACT_FILES_PATH : '/zeek/extract_files'
    volumes:
      - ./zeek-logs/live:/zeek/live
      - ./zeek-logs/extract_files:/zeek/extract_files
      - ./zeek/config/local.zeek:/opt/zeek/share/zeek/site/local.zeek:ro
      - ./zeek/intel:/opt/zeek/share/zeek/site/intel
  suricata:
    build:
      context: .
      dockerfile: Dockerfiles/suricata.Dockerfile
    image: malcolmnetsec/suricata:6.2.0
    restart: "no"
    stdin_open: false
    tty: true
    hostname: suricata
    networks:
      - default
    ulimits:
      memlock:
        soft: -1
        hard: -1
    cap_add:
      - IPC_LOCK
      - NET_ADMIN
      - NET_RAW
      - SYS_ADMIN
    environment:
      << : *process-variables
      << : *common-upload-variables
      << : *suricata-variables
      << : *suricata-offline-variables
      SURICATA_PCAP_PROCESSOR : 'true'
      SURICATA_CRON : 'true'
    depends_on:
      - logstash
    volumes:
      - ./suricata-logs:/var/log/suricata
      - ./pcap:/data/pcap
      - ./suricata/rules:/opt/suricata/rules:ro
    healthcheck:
      test: ["CMD", "supervisorctl", "status", "pcap-suricata"]
      interval: 30s
      timeout: 15s
      retries: 3
      start_period: 120s
  suricata-live:
    build:
      context: .
      dockerfile: Dockerfiles/suricata.Dockerfile
    image: malcolmnetsec/suricata:6.2.0
    restart: "no"
    stdin_open: false
    tty: true
    network_mode: host
    ulimits:
      memlock:
        soft: -1
        hard: -1
    cap_add:
      - IPC_LOCK
      - NET_ADMIN
      - NET_RAW
      - SYS_ADMIN
    environment:
      << : *process-variables
      << : *common-upload-variables
      << : *suricata-variables
      << : *suricata-live-variables
      << : *pcap-capture-variables
      SURICATA_PCAP_PROCESSOR : 'false'
      SURICATA_CRON : 'false'
    volumes:
      - ./suricata-logs:/var/log/suricata
      - ./suricata/rules:/opt/suricata/rules:ro
  file-monitor:
    build:
      context: .
      dockerfile: Dockerfiles/file-monitor.Dockerfile
    image: malcolmnetsec/file-monitor:6.2.0
    restart: "no"
    stdin_open: false
    tty: true
    hostname: file-monitor
    networks:
      - default
    environment:
      << : *process-variables
      << : *zeek-variables
      VIRTUAL_HOST : 'file-monitor.malcolm.local'
    expose:
      - 3310
      - 8440
    volumes:
      - ./zeek-logs/extract_files:/zeek/extract_files
      - ./zeek-logs/current:/zeek/logs
      - ./yara/rules:/yara-rules/custom:ro
    healthcheck:
      test: ["CMD", "supervisorctl", "status", "watcher", "logger"]
      interval: 30s
      timeout: 15s
      retries: 3
      start_period: 60s
  pcap-capture:
    build:
      context: .
      dockerfile: Dockerfiles/pcap-capture.Dockerfile
    image: malcolmnetsec/pcap-capture:6.2.0
    restart: "no"
    stdin_open: false
    tty: true
    network_mode: host
    ulimits:
      memlock:
        soft: -1
        hard: -1
    cap_add:
      - IPC_LOCK
      - NET_ADMIN
      - NET_RAW
      - SYS_ADMIN
    environment:
      << : *process-variables
      << : *pcap-capture-variables
    volumes:
      - ./pcap/upload:/pcap
  pcap-monitor:
    build:
      context: .
      dockerfile: Dockerfiles/pcap-monitor.Dockerfile
    image: malcolmnetsec/pcap-monitor:6.2.0
    restart: "no"
    stdin_open: false
    tty: true
    hostname: pcapmon
    networks:
      - default
    environment:
      << : *process-variables
      << : *common-upload-variables
      OPENSEARCH_URL : 'http://opensearch:9200'
    depends_on:
      - opensearch
    expose:
      - 30441
    volumes:
      - ./zeek-logs:/zeek
      - ./pcap:/pcap
    healthcheck:
      test: ["CMD", "supervisorctl", "status", "watch-upload", "pcap-publisher"]
      interval: 30s
      timeout: 15s
      retries: 3
      start_period: 90s
  upload:
    build:
      context: .
      dockerfile: Dockerfiles/file-upload.Dockerfile
    image: malcolmnetsec/file-upload:6.2.0
    restart: "no"
    stdin_open: false
    tty: true
    hostname: upload
    networks:
      - default
    env_file:
      - ./auth.env
    environment:
      << : *process-variables
      SITE_NAME : 'Capture File and Log Archive Upload'
      VIRTUAL_HOST : 'upload.malcolm.local'
    depends_on:
      - arkime
    expose:
      - 80
    ports:
      - "127.0.0.1:8022:22"
    volumes:
      - ./pcap/upload:/var/www/upload/server/php/chroot/files
    healthcheck:
      test: ["CMD", "wget", "-qO-", "http://localhost"]
      interval: 30s
      timeout: 15s
      retries: 3
      start_period: 60s
  htadmin:
    image: malcolmnetsec/htadmin:6.2.0
    build:
      context: .
      dockerfile: Dockerfiles/htadmin.Dockerfile
    restart: "no"
    stdin_open: false
    tty: true
    hostname: htadmin
    networks:
      - default
    environment:
      << : *process-variables
      << : *auth-variables
      VIRTUAL_HOST : 'htadmin.malcolm.local'
    expose:
      - 80
    volumes:
      - ./htadmin/config.ini:/var/www/htadmin/config/config.ini:rw
      - ./htadmin/metadata:/var/www/htadmin/config/metadata:rw
      - ./nginx/htpasswd:/var/www/htadmin/config/htpasswd:rw
    healthcheck:
      test: ["CMD", "curl", "--silent", "--fail", "http://localhost"]
      interval: 60s
      timeout: 15s
      retries: 3
      start_period: 60s
  freq:
    image: malcolmnetsec/freq:6.2.0
    build:
      context: .
      dockerfile: Dockerfiles/freq.Dockerfile
    restart: "no"
    stdin_open: false
    tty: true
    hostname: freq
    networks:
      - default
    environment:
      << : *process-variables
      << : *common-lookup-variables
      VIRTUAL_HOST : 'freq.malcolm.local'
    expose:
      - 10004
    healthcheck:
      test: ["CMD", "curl", "--silent", "--fail", "http://localhost:10004"]
      interval: 30s
      timeout: 15s
      retries: 3
      start_period: 60s
  name-map-ui:
    image: malcolmnetsec/name-map-ui:6.2.0
    build:
      context: .
      dockerfile: Dockerfiles/name-map-ui.Dockerfile
    restart: "no"
    stdin_open: false
    tty: true
    hostname: name-map-ui
    networks:
      - default
    environment:
      << : *process-variables
      VIRTUAL_HOST : 'name-map-ui.malcolm.local'
    expose:
      - 8080
    volumes:
      - ./cidr-map.txt:/var/www/html/maps/cidr-map.txt:ro
      - ./host-map.txt:/var/www/html/maps/host-map.txt:ro
      - ./net-map.json:/var/www/html/maps/net-map.json:rw
    healthcheck:
      test: ["CMD", "curl", "--silent", "--fail", "http://localhost:8080/fpm-ping"]
      interval: 30s
      timeout: 15s
      retries: 3
      start_period: 60s
  api:
    image: malcolmnetsec/api:6.2.0
    build:
      context: .
      dockerfile: Dockerfiles/api.Dockerfile
    command: gunicorn --bind 0:5000 manage:app
    restart: "no"
    stdin_open: false
    tty: true
    hostname: api
    networks:
      - default
    environment:
      << : *process-variables
      VIRTUAL_HOST : 'api.malcolm.local'
    expose:
      - 5000
    healthcheck:
      test: ["CMD", "curl", "--silent", "--fail", "http://localhost:5000/ping"]
      interval: 30s
      timeout: 15s
      retries: 3
      start_period: 60s
  nginx-proxy:
    build:
      context: .
      dockerfile: Dockerfiles/nginx.Dockerfile
    image: malcolmnetsec/nginx-proxy:6.2.0
    restart: "no"
    stdin_open: false
    tty: true
    hostname: nginx-proxy
    networks:
      - default
    environment:
      << : *process-variables
      << : *auth-variables
      << : *nginx-variables
    depends_on:
      - api
      - arkime
      - dashboards
      - upload
      - htadmin
      - name-map-ui
      - file-monitor
    ports:
      - "0.0.0.0:443:443"
      - "0.0.0.0:488:488"
      - "127.0.0.1:5601:5601"
      - "127.0.0.1:9200:9200"
    volumes:
      - nginx-log-path:/var/log/nginx:rw
      - ./nginx/nginx_ldap.conf:/etc/nginx/nginx_ldap.conf:ro
      - ./nginx/htpasswd:/etc/nginx/.htpasswd:ro
      - ./nginx/ca-trust:/etc/nginx/ca-trust:ro
      - ./nginx/certs:/etc/nginx/certs:ro
      - ./nginx/certs/dhparam.pem:/etc/nginx/dhparam/dhparam.pem:ro
    healthcheck:
      test: ["CMD", "curl", "--insecure", "--silent", "https://localhost:443"]
      interval: 30s
      timeout: 15s
      retries: 3
      start_period: 120s
    labels:
      traefik.enable: "false"
      # traefik.http.routers.osmalcolm.rule: 'Host(`opensearch.malcolm.example.org`)'
      # traefik.http.routers.osmalcolm.entrypoints: 'websecure'
      # traefik.http.routers.osmalcolm.tls.certresolver: 'myresolver'
      # traefik.http.routers.osmalcolm.service: 'osmalcolm'
      # traefik.http.services.osmalcolm.loadbalancer.server.port: '9200'
      # traefik.http.routers.malcolm.rule: 'Host(`malcolm.example.org`)'
      # traefik.http.routers.malcolm.entrypoints: 'websecure'
      # traefik.http.routers.malcolm.tls.certresolver: 'myresolver'
      # traefik.http.routers.malcolm.service: 'malcolm'
      # traefik.http.services.malcolm.loadbalancer.server.port: '443'

# shared named volume so filebeat can access nginx access logs
volumes:
  nginx-log-path:

networks:
  default:<|MERGE_RESOLUTION|>--- conflicted
+++ resolved
@@ -153,12 +153,9 @@
 x-suricata-variables: &suricata-variables
   # Whether or not the default Suricata ruleset will be ignored and only custom rules used
   SURICATA_CUSTOM_RULES_ONLY : 'false'
-<<<<<<< HEAD
-=======
   SURICATA_UPDATE_RULES: 'false'
   SURICATA_UPDATE_DEBUG: 'false'
   SURICATA_UPDATE_ETOPEN: 'true'
->>>>>>> f6848600
   # suricata_config_populate.py can use MANY more environment variables to tweak
   #   suricata.yaml (see https://github.com/OISF/suricata/blob/master/suricata.yaml.in and
   #   https://suricata.readthedocs.io/en/latest/configuration/suricata-yaml.html).
