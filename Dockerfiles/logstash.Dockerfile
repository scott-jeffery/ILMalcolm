FROM centos:7 AS build

# Copyright (c) 2020 Battelle Energy Alliance, LLC.  All rights reserved.
LABEL maintainer="malcolm.netsec@gmail.com"
LABEL org.opencontainers.image.authors='malcolm.netsec@gmail.com'
LABEL org.opencontainers.image.url='https://github.com/idaholab/Malcolm'
LABEL org.opencontainers.image.documentation='https://github.com/idaholab/Malcolm/blob/master/README.md'
LABEL org.opencontainers.image.source='https://github.com/idaholab/Malcolm'
LABEL org.opencontainers.image.vendor='Idaho National Laboratory'
LABEL org.opencontainers.image.title='malcolmnetsec/logstash-oss'
LABEL org.opencontainers.image.description='Malcolm container providing Logstash (the Apache-licensed variant)'

RUN yum install -y epel-release && \
    yum update -y && \
    yum install -y java-1.8.0-openjdk-devel curl wget tar which \
                patch libyaml-devel libffi-devel glibc-headers autoconf gcc-c++ glibc-devel \
                readline-devel zlib-devel openssl-d evel bzip2 automake libtool bison make

<<<<<<< HEAD
ADD https://codeload.github.com/mmguero-dev/logstash-filter-ieee_oui/tar.gz/master /opt/logstash-filter-ieee_oui.tar.gz
=======
ENV OUIFILTER_URL "https://codeload.github.com/mmguero-dev/logstash-filter-ieee_oui/tar.gz/master"
>>>>>>> f895fb1e

RUN /bin/bash -lc "command curl -sSL https://rvm.io/mpapis.asc | gpg2 --import -" && \
    /bin/bash -lc "command curl -sSL https://rvm.io/pkuczynski.asc | gpg2 --import -" && \
    /bin/bash -lc "curl -L get.rvm.io | bash -s stable" && \
    /bin/bash -lc "rvm autolibs fail" && \
    /bin/bash -lc "rvm install jruby-9.2.5.0" && \
    /bin/bash -lc "rvm use jruby-9.2.5.0 --default" && \
    /bin/bash -lc "gem install bundler --no-ri --no-rdoc" && \
<<<<<<< HEAD
    mkdir -p /opt/logstash-filter-ieee_oui && \
    cd /opt && \
    tar xvf ./logstash-filter-ieee_oui.tar.gz -C ./logstash-filter-ieee_oui --strip-components 1 && \
    /bin/bash -lc "cd /opt/logstash-filter-ieee_oui && bundle install && gem build logstash-filter-ieee_oui.gemspec && bundle info logstash-filter-ieee_oui"
=======
    cd /opt && \
      mkdir -p ./logstash-filter-ieee_oui && \
      curl -sSL "$OUIFILTER_URL" | tar xzvf - -C ./logstash-filter-ieee_oui --strip-components 1 && \
      /bin/bash -lc "cd /opt/logstash-filter-ieee_oui && bundle install && gem build logstash-filter-ieee_oui.gemspec && bundle info logstash-filter-ieee_oui"
>>>>>>> f895fb1e

FROM docker.elastic.co/logstash/logstash-oss:7.6.2

ARG LOGSTASH_ENRICHMENT_PIPELINE=enrichment
ARG LOGSTASH_PARSE_PIPELINE_ADDRESSES=zeek-parse
ARG LOGSTASH_ELASTICSEARCH_PIPELINE_ADDRESS_INTERNAL=internal-es
ARG LOGSTASH_ELASTICSEARCH_PIPELINE_ADDRESS_EXTERNAL=external-es
ARG LOGSTASH_ELASTICSEARCH_OUTPUT_PIPELINE_ADDRESSES=internal-es,external-es

ENV LOGSTASH_ENRICHMENT_PIPELINE $LOGSTASH_ENRICHMENT_PIPELINE
ENV LOGSTASH_PARSE_PIPELINE_ADDRESSES $LOGSTASH_PARSE_PIPELINE_ADDRESSES
ENV LOGSTASH_ELASTICSEARCH_PIPELINE_ADDRESS_INTERNAL $LOGSTASH_ELASTICSEARCH_PIPELINE_ADDRESS_INTERNAL
ENV LOGSTASH_ELASTICSEARCH_PIPELINE_ADDRESS_EXTERNAL $LOGSTASH_ELASTICSEARCH_PIPELINE_ADDRESS_EXTERNAL
ENV LOGSTASH_ELASTICSEARCH_OUTPUT_PIPELINE_ADDRESSES $LOGSTASH_ELASTICSEARCH_OUTPUT_PIPELINE_ADDRESSES

USER root

COPY --from=build /opt/logstash-filter-ieee_oui /opt/logstash-filter-ieee_oui

RUN yum install -y epel-release && \
    yum update -y && \
    yum install -y curl gettext python-setuptools python-pip python-requests python-yaml && \
    yum clean all && \
    pip install py2-ipaddress supervisor && \
    logstash-plugin install logstash-filter-translate logstash-filter-cidr logstash-filter-dns \
                            logstash-filter-json logstash-filter-prune logstash-filter-http \
                            logstash-filter-grok logstash-filter-geoip logstash-filter-uuid \
                            logstash-filter-kv logstash-filter-mutate logstash-filter-dissect \
                            logstash-input-beats logstash-output-elasticsearch && \
    logstash-plugin install /opt/logstash-filter-ieee_oui/logstash-filter-ieee_oui-1.0.6.gem && \
    rm -rf /opt/logstash-filter-ieee_oui /root/.cache /root/.gem /root/.bundle

ADD logstash/maps/*.yaml /etc/
ADD logstash/config/log4j2.properties /usr/share/logstash/config/
ADD logstash/config/logstash.yml /usr/share/logstash/config/
ADD logstash/pipelines/ /usr/share/logstash/malcolm-pipelines/
ADD logstash/scripts /usr/local/bin/
ADD logstash/supervisord.conf /etc/supervisord.conf

RUN bash -c "chmod --silent 755 /usr/local/bin/*.sh /usr/local/bin/*.py || true" && \
    mkdir -p /var/log/supervisor && \
    rm -f /usr/share/logstash/pipeline/logstash.conf && \
    rmdir /usr/share/logstash/pipeline && \
    mkdir /logstash-persistent-queue && \
    bash -c "chown --silent -R logstash:root /usr/share/logstash/malcolm-pipelines /logstash-persistent-queue" && \
    curl -sSL -o /usr/share/logstash/config/oui.txt "https://raw.githubusercontent.com/wireshark/wireshark/master/manuf" && \
      ( awk -F '\t' '{gsub(":", "", $1); if (length($1) == 6) {if ($3) {print $1"\t"$3} else if ($2) {print $1"\t"$2}}}' /usr/share/logstash/config/oui.txt > /usr/share/logstash/config/oui-logstash.txt) && \
      python /usr/local/bin/ja3_build_list.py -o /etc/ja3.yaml

# As the keystore is encapsulated in logstash, this isn't really necessary. It's included
# here just to suppress the prompt when creating the keystore. If you're concerned about it
# you could change or remove this from the Dockerfile, and/or override it with your
# own envrionment variable at runtime.
ENV LOGSTASH_KEYSTORE_PASS "a410a267b1404c949284dee25518a917"

VOLUME ["/logstash-persistent-queue"]

EXPOSE 5044
EXPOSE 9001
EXPOSE 9600

CMD ["/usr/bin/supervisord", "-c", "/etc/supervisord.conf", "-u", "root", "-n"]

# to be populated at build-time:
ARG BUILD_DATE
ARG MALCOLM_VERSION
ARG VCS_REVISION

LABEL org.opencontainers.image.created=$BUILD_DATE
LABEL org.opencontainers.image.version=$MALCOLM_VERSION
LABEL org.opencontainers.image.revision=$VCS_REVISION<|MERGE_RESOLUTION|>--- conflicted
+++ resolved
@@ -16,11 +16,7 @@
                 patch libyaml-devel libffi-devel glibc-headers autoconf gcc-c++ glibc-devel \
                 readline-devel zlib-devel openssl-d evel bzip2 automake libtool bison make
 
-<<<<<<< HEAD
-ADD https://codeload.github.com/mmguero-dev/logstash-filter-ieee_oui/tar.gz/master /opt/logstash-filter-ieee_oui.tar.gz
-=======
 ENV OUIFILTER_URL "https://codeload.github.com/mmguero-dev/logstash-filter-ieee_oui/tar.gz/master"
->>>>>>> f895fb1e
 
 RUN /bin/bash -lc "command curl -sSL https://rvm.io/mpapis.asc | gpg2 --import -" && \
     /bin/bash -lc "command curl -sSL https://rvm.io/pkuczynski.asc | gpg2 --import -" && \
@@ -29,17 +25,10 @@
     /bin/bash -lc "rvm install jruby-9.2.5.0" && \
     /bin/bash -lc "rvm use jruby-9.2.5.0 --default" && \
     /bin/bash -lc "gem install bundler --no-ri --no-rdoc" && \
-<<<<<<< HEAD
-    mkdir -p /opt/logstash-filter-ieee_oui && \
-    cd /opt && \
-    tar xvf ./logstash-filter-ieee_oui.tar.gz -C ./logstash-filter-ieee_oui --strip-components 1 && \
-    /bin/bash -lc "cd /opt/logstash-filter-ieee_oui && bundle install && gem build logstash-filter-ieee_oui.gemspec && bundle info logstash-filter-ieee_oui"
-=======
     cd /opt && \
       mkdir -p ./logstash-filter-ieee_oui && \
       curl -sSL "$OUIFILTER_URL" | tar xzvf - -C ./logstash-filter-ieee_oui --strip-components 1 && \
       /bin/bash -lc "cd /opt/logstash-filter-ieee_oui && bundle install && gem build logstash-filter-ieee_oui.gemspec && bundle info logstash-filter-ieee_oui"
->>>>>>> f895fb1e
 
 FROM docker.elastic.co/logstash/logstash-oss:7.6.2
 
