FROM debian:buster-slim AS build

# Copyright (c) 2020 Battelle Energy Alliance, LLC.  All rights reserved.

ENV DEBIAN_FRONTEND noninteractive

# build zeek and plugins (spicy, additional protocol parsers, etc.)

ENV BISON_VERSION "3.6.2"
ENV CCACHE_DIR "/var/spool/ccache"
ENV CCACHE_COMPRESS 1
ENV CMAKE_DIR "/opt/cmake"
ENV CMAKE_VERSION "3.17.2"
ENV SPICY_DIR "/opt/spicy"
ENV SRC_BASE_DIR "/usr/local/src"
<<<<<<< HEAD
ENV ZEEK_VERSION "3.0.6"
=======
>>>>>>> f895fb1e
ENV ZEEK_DIR "/opt/zeek"
ENV ZEEK_PATCH_DIR "${SRC_BASE_DIR}/zeek-patches"
ENV ZEEK_SRC_DIR "${SRC_BASE_DIR}/zeek-${ZEEK_VERSION}"
ENV ZEEK_VERSION "3.0.6"

# using clang now instead of gcc because Spicy depends on it
ENV LLVM_VERSION "9"
ENV CC "clang-${LLVM_VERSION}"
ENV CXX "clang++-${LLVM_VERSION}"
ENV ASM "clang-${LLVM_VERSION}"

ENV PATH "${ZEEK_DIR}/bin:${CMAKE_DIR}/bin:${PATH}"

ADD shared/bin/zeek_install_plugins.sh /usr/local/bin/
<<<<<<< HEAD
=======
# empty for now...
>>>>>>> f895fb1e
# ADD zeek/patches ${ZEEK_PATCH_DIR}

RUN sed -i "s/buster main/buster main contrib non-free/g" /etc/apt/sources.list && \
      echo "deb http://deb.debian.org/debian buster-backports main" >> /etc/apt/sources.list && \
      apt-get -q update && \
      apt-get install -q -y --no-install-recommends gnupg2 curl ca-certificates && \
      bash -c "curl -sSL https://apt.llvm.org/llvm-snapshot.gpg.key | apt-key add -" && \
      echo "deb http://apt.llvm.org/buster/ llvm-toolchain-buster-${LLVM_VERSION} main" >> /etc/apt/sources.list && \
    apt-get -q update && \
    apt-get install -q -y -t buster-backports --no-install-recommends \
        binutils \
        ccache \
        clang-${LLVM_VERSION} \
        file \
        flex \
        git \
        google-perftools \
        jq \
        libclang-${LLVM_VERSION}-dev \
        libfl-dev \
        libgoogle-perftools-dev \
        libkrb5-dev \
        libmaxminddb-dev \
        libpcap0.8-dev \
        libssl-dev \
        llvm-${LLVM_VERSION}-dev \
        locales-all \
        make \
        ninja-build \
        patch \
        python3 \
        python3-dev \
        python3-pip \
        python3-setuptools \
        python3-wheel \
        swig \
        zlib1g-dev && \
  pip3 install --no-cache-dir zkg btest pre-commit && \
  mkdir -p "${CMAKE_DIR}" && \
    curl -sSL "https://github.com/Kitware/CMake/releases/download/v${CMAKE_VERSION}/cmake-${CMAKE_VERSION}-Linux-x86_64.tar.gz" | tar xzf - -C "${CMAKE_DIR}" --strip-components 1 && \
  cd "${SRC_BASE_DIR}" && \
    curl -sSL "https://ftp.gnu.org/gnu/bison/bison-${BISON_VERSION}.tar.gz" | tar xzf - -C "${SRC_BASE_DIR}" && \
    cd "./bison-${BISON_VERSION}" && \
    ./configure --prefix=/usr && \
    make && \
    make install && \
  cd "${SRC_BASE_DIR}" && \
    curl -sSL "https://old.zeek.org/downloads/zeek-${ZEEK_VERSION}.tar.gz" | tar xzf - -C "${SRC_BASE_DIR}" && \
    cd "./zeek-${ZEEK_VERSION}" && \
    bash -c "for i in ${ZEEK_PATCH_DIR}/* ; do patch -p 1 -r - --no-backup-if-mismatch < \$i || true; done" && \
    ./configure --prefix="${ZEEK_DIR}" --generator=Ninja --ccache --enable-perftools && \
    cd build && \
    ninja && \
    ninja install && \
    zkg autoconfig && \
    bash /usr/local/bin/zeek_install_plugins.sh && \
    bash -c "find ${ZEEK_DIR}/lib -type d -name CMakeFiles -exec rm -rf '{}' \; 2>/dev/null || true" && \
    bash -c "file ${ZEEK_DIR}/{lib,bin}/* ${ZEEK_DIR}/lib/zeek/plugins/packages/*/lib/* ${ZEEK_DIR}/lib/zeek/plugins/*/lib/* ${SPICY_DIR}/{lib,bin}/* ${SPICY_DIR}/lib/spicy/Zeek_Spicy/lib/* | grep 'ELF 64-bit' | sed 's/:.*//' | xargs -l -r strip -v --strip-unneeded"

FROM debian:buster-slim

LABEL maintainer="malcolm.netsec@gmail.com"
LABEL org.opencontainers.image.authors='malcolm.netsec@gmail.com'
LABEL org.opencontainers.image.url='https://github.com/idaholab/Malcolm'
LABEL org.opencontainers.image.documentation='https://github.com/idaholab/Malcolm/blob/master/README.md'
LABEL org.opencontainers.image.source='https://github.com/idaholab/Malcolm'
LABEL org.opencontainers.image.vendor='Idaho National Laboratory'
LABEL org.opencontainers.image.title='malcolmnetsec/zeek'
LABEL org.opencontainers.image.description='Malcolm container providing Zeek'

ENV DEBIAN_FRONTEND noninteractive

ENV LLVM_VERSION "9"
ENV ZEEK_DIR "/opt/zeek"
ENV SPICY_DIR "/opt/spicy"

COPY --from=build ${ZEEK_DIR} ${ZEEK_DIR}
COPY --from=build ${SPICY_DIR} ${SPICY_DIR}

RUN sed -i "s/buster main/buster main contrib non-free/g" /etc/apt/sources.list && \
      echo "deb http://deb.debian.org/debian buster-backports main" >> /etc/apt/sources.list && \
      apt-get -q update && \
      apt-get install -q -y --no-install-recommends gnupg2 curl ca-certificates && \
      bash -c "curl -sSL https://apt.llvm.org/llvm-snapshot.gpg.key | apt-key add -" && \
      echo "deb http://apt.llvm.org/buster/ llvm-toolchain-buster-${LLVM_VERSION} main" >> /etc/apt/sources.list && \
    apt-get -q update && \
    apt-get install -q -y -t buster-backports --no-install-recommends \
      file \
      libatomic1 \
      libclang-cpp9 \
      libclang1-${LLVM_VERSION} \
      libgoogle-perftools4 \
      libkrb5-3 \
      libmaxminddb0 \
      libpcap0.8 \
      libssl1.0 \
      libtcmalloc-minimal4 \
      libunwind8 \
      libzmq5 \
      llvm-${LLVM_VERSION} \
      procps \
      psmisc \
      python \
      python3 \
      python3-pip \
      python3-setuptools \
      python3-wheel \
      supervisor \
      vim-tiny && \
    pip3 install --no-cache-dir pyzmq && \
    apt-get -q -y --purge remove libssl-dev && \
      apt-get -q -y autoremove && \
      apt-get clean && \
      rm -rf /var/lib/apt/lists/* /tmp/* /var/tmp/*

# add configuration and scripts
ADD shared/bin/pcap_moloch_and_zeek_processor.py /usr/local/bin/
ADD shared/bin/pcap_utils.py /usr/local/bin/
ADD shared/pcaps /tmp/pcaps
ADD zeek/supervisord.conf /etc/supervisord.conf
ADD zeek/config/*.zeek ${ZEEK_DIR}/share/zeek/site/

# sanity check to make sure the plugins installed and copied over correctly
# these ENVs should match the number of third party plugins installed by zeek_install_plugins.sh
ENV ZEEK_THIRD_PARTY_PLUGINS_COUNT 18
ENV ZEEK_THIRD_PARTY_GREP_STRING "(Bro_LDAP/scripts/main|Corelight/PE_XOR/main|Salesforce/GQUIC/main|Zeek_AF_Packet/scripts/init|bzar/main|cve-2020-0601/cve-2020-0601|hassh/hassh|ja3/ja3|zeek-community-id/main|zeek-EternalSafety/main|zeek-httpattacks/main|zeek-plugin-bacnet/main|zeek-plugin-enip/main|zeek-plugin-profinet/main|zeek-plugin-s7comm/main|zeek-plugin-tds/main|zeek-sniffpass/main|spicy/main)\.(zeek|bro)"

RUN mkdir -p /tmp/logs && \
    cd /tmp/logs && \
      $ZEEK_DIR/bin/zeek -C -r /tmp/pcaps/udp.pcap local policy/misc/loaded-scripts 2>/dev/null && \
      bash -c "(( $(grep -cP "$ZEEK_THIRD_PARTY_GREP_STRING" loaded_scripts.log) == $ZEEK_THIRD_PARTY_PLUGINS_COUNT)) && echo 'Zeek plugins loaded correctly' || (echo 'One or more Zeek plugins did not load correctly' && exit 1)" && \
      cd /tmp && \
      rm -rf /tmp/logs /tmp/pcaps

# sanity check to make sure the plugins installed and copied over correctly
# these ENVs should match the number of third party plugins installed by zeek_install_plugins.sh
ENV ZEEK_THIRD_PARTY_PLUGINS_COUNT 17
ENV ZEEK_THIRD_PARTY_GREP_STRING "(Bro_LDAP/scripts/main|Corelight/PE_XOR/main|Salesforce/GQUIC/main|Zeek_AF_Packet/scripts/init|bzar/main|cve-2020-0601/cve-2020-0601|hassh/hassh|ja3/ja3|zeek-community-id/main|zeek-EternalSafety/main|zeek-httpattacks/main|zeek-plugin-bacnet/main|zeek-plugin-enip/main|zeek-plugin-profinet/main|zeek-plugin-s7comm/main|zeek-plugin-tds/main|zeek-sniffpass/main)\.(zeek|bro)"

RUN mkdir -p /tmp/logs && \
    cd /tmp/logs && \
      $ZEEK_DIR/bin/zeek -C -r /tmp/pcaps/udp.pcap local policy/misc/loaded-scripts 2>/dev/null && \
      bash -c "(( $(grep -cP "$ZEEK_THIRD_PARTY_GREP_STRING" loaded_scripts.log) == $ZEEK_THIRD_PARTY_PLUGINS_COUNT)) && echo 'Zeek plugins loaded correctly' || (echo 'One or more Zeek plugins did not load correctly' && exit 1)" && \
      cd /tmp && \
      rm -rf /tmp/logs /tmp/pcaps

#Whether or not to auto-tag logs based on filename
ARG AUTO_TAG=true
#Whether or not to run "zeek -r XXXXX.pcap local" on each pcap file
ARG ZEEKUSER=zeek
ARG ZEEK_AUTO_ANALYZE_PCAP_FILES=false
ARG ZEEK_AUTO_ANALYZE_PCAP_THREADS=1
ARG ZEEK_EXTRACTOR_MODE=none
ARG ZEEK_EXTRACTOR_PATH=/zeek/extract_files
ARG PCAP_PIPELINE_DEBUG=false
ARG PCAP_PIPELINE_DEBUG_EXTRA=false
ARG PCAP_MONITOR_HOST=pcap-monitor

ENV AUTO_TAG $AUTO_TAG
ENV ZEEKUSER $ZEEKUSER
ENV ZEEK_AUTO_ANALYZE_PCAP_FILES $ZEEK_AUTO_ANALYZE_PCAP_FILES
ENV ZEEK_AUTO_ANALYZE_PCAP_THREADS $ZEEK_AUTO_ANALYZE_PCAP_THREADS
ENV ZEEK_EXTRACTOR_MODE $ZEEK_EXTRACTOR_MODE
ENV ZEEK_EXTRACTOR_PATH $ZEEK_EXTRACTOR_PATH
ENV PCAP_PIPELINE_DEBUG $PCAP_PIPELINE_DEBUG
ENV PCAP_PIPELINE_DEBUG_EXTRA $PCAP_PIPELINE_DEBUG_EXTRA
ENV PCAP_MONITOR_HOST $PCAP_MONITOR_HOST

RUN groupadd --gid 1000 ${ZEEKUSER} && \
    useradd -M --uid 1000 --gid 1000 --home /nonexistant ${ZEEKUSER} && \
    ln -sfr /usr/local/bin/pcap_moloch_and_zeek_processor.py /usr/local/bin/pcap_zeek_processor.py

#Update Path
ENV PATH "${ZEEK_DIR}/bin:${SPICY_DIR}/bin:${PATH}"

CMD ["/usr/bin/supervisord", "-c", "/etc/supervisord.conf", "-u", "root", "-n"]


# to be populated at build-time:
ARG BUILD_DATE
ARG MALCOLM_VERSION
ARG VCS_REVISION

LABEL org.opencontainers.image.created=$BUILD_DATE
LABEL org.opencontainers.image.version=$MALCOLM_VERSION
LABEL org.opencontainers.image.revision=$VCS_REVISION<|MERGE_RESOLUTION|>--- conflicted
+++ resolved
@@ -13,10 +13,6 @@
 ENV CMAKE_VERSION "3.17.2"
 ENV SPICY_DIR "/opt/spicy"
 ENV SRC_BASE_DIR "/usr/local/src"
-<<<<<<< HEAD
-ENV ZEEK_VERSION "3.0.6"
-=======
->>>>>>> f895fb1e
 ENV ZEEK_DIR "/opt/zeek"
 ENV ZEEK_PATCH_DIR "${SRC_BASE_DIR}/zeek-patches"
 ENV ZEEK_SRC_DIR "${SRC_BASE_DIR}/zeek-${ZEEK_VERSION}"
@@ -31,10 +27,7 @@
 ENV PATH "${ZEEK_DIR}/bin:${CMAKE_DIR}/bin:${PATH}"
 
 ADD shared/bin/zeek_install_plugins.sh /usr/local/bin/
-<<<<<<< HEAD
-=======
 # empty for now...
->>>>>>> f895fb1e
 # ADD zeek/patches ${ZEEK_PATCH_DIR}
 
 RUN sed -i "s/buster main/buster main contrib non-free/g" /etc/apt/sources.list && \
@@ -169,18 +162,6 @@
       cd /tmp && \
       rm -rf /tmp/logs /tmp/pcaps
 
-# sanity check to make sure the plugins installed and copied over correctly
-# these ENVs should match the number of third party plugins installed by zeek_install_plugins.sh
-ENV ZEEK_THIRD_PARTY_PLUGINS_COUNT 17
-ENV ZEEK_THIRD_PARTY_GREP_STRING "(Bro_LDAP/scripts/main|Corelight/PE_XOR/main|Salesforce/GQUIC/main|Zeek_AF_Packet/scripts/init|bzar/main|cve-2020-0601/cve-2020-0601|hassh/hassh|ja3/ja3|zeek-community-id/main|zeek-EternalSafety/main|zeek-httpattacks/main|zeek-plugin-bacnet/main|zeek-plugin-enip/main|zeek-plugin-profinet/main|zeek-plugin-s7comm/main|zeek-plugin-tds/main|zeek-sniffpass/main)\.(zeek|bro)"
-
-RUN mkdir -p /tmp/logs && \
-    cd /tmp/logs && \
-      $ZEEK_DIR/bin/zeek -C -r /tmp/pcaps/udp.pcap local policy/misc/loaded-scripts 2>/dev/null && \
-      bash -c "(( $(grep -cP "$ZEEK_THIRD_PARTY_GREP_STRING" loaded_scripts.log) == $ZEEK_THIRD_PARTY_PLUGINS_COUNT)) && echo 'Zeek plugins loaded correctly' || (echo 'One or more Zeek plugins did not load correctly' && exit 1)" && \
-      cd /tmp && \
-      rm -rf /tmp/logs /tmp/pcaps
-
 #Whether or not to auto-tag logs based on filename
 ARG AUTO_TAG=true
 #Whether or not to run "zeek -r XXXXX.pcap local" on each pcap file
