# Copyright (c) 2025 Battelle Energy Alliance, LLC.  All rights reserved.

FROM debian:12-slim

LABEL maintainer="malcolm@inl.gov"
LABEL org.opencontainers.image.authors='malcolm@inl.gov'
LABEL org.opencontainers.image.url='https://github.com/idaholab/Malcolm'
LABEL org.opencontainers.image.documentation='https://github.com/idaholab/Malcolm/blob/main/README.md'
LABEL org.opencontainers.image.source='https://github.com/idaholab/Malcolm'
LABEL org.opencontainers.image.vendor='Idaho National Laboratory'
LABEL org.opencontainers.image.title='ghcr.io/idaholab/malcolm/arkime'
LABEL org.opencontainers.image.description='Malcolm container providing Arkime'

ARG DEFAULT_UID=1000
ARG DEFAULT_GID=1000
ENV DEFAULT_UID $DEFAULT_UID
ENV DEFAULT_GID $DEFAULT_GID
ENV PUSER "arkime"
ENV PGROUP "arkime"
# not dropping privileges globally: supervisord will take care of it
# for all processes, but first we need root to sure capabilities for
# traffic capturing tools are in-place before they are started.
# despite doing setcap here in the Dockerfile, the chown in
# docker-uid-gid-setup.sh will cause them to be lost, so we need
# a final check in docker_entrypoint.sh before startup
ENV PUSER_PRIV_DROP false
ENV PUSER_RLIMIT_UNLOCK true
USER root

ENV DEBIAN_FRONTEND noninteractive
ENV TERM xterm
ENV PYTHONDONTWRITEBYTECODE 1
ENV PYTHONUNBUFFERED 1

ENV ARKIME_DIR "/opt/arkime"
<<<<<<< HEAD
ENV ARKIME_VERSION "5.6.1"
=======
ENV ARKIME_VERSION "5.6.3"
>>>>>>> bad15250
ENV ARKIME_DEB_URL "https://github.com/arkime/arkime/releases/download/v${ARKIME_VERSION}/arkime_${ARKIME_VERSION}-1.debian12_XXX.deb"
ENV ARKIME_JA4_SO_URL "https://github.com/arkime/arkime/releases/download/v${ARKIME_VERSION}/ja4plus.XXX.so"
ENV ARKIME_LOCALELASTICSEARCH no
ENV ARKIME_INET yes

ARG MALCOLM_USERNAME=admin
ARG ARKIME_ECS_PROVIDER=arkime
ARG ARKIME_ECS_DATASET=session
ARG ARKIME_AUTO_ANALYZE_PCAP_FILES=false
ARG ARKIME_AUTO_ANALYZE_PCAP_THREADS=1
ARG ARKIME_PACKET_THREADS=2
ARG ARKIME_TPACKETV3_NUM_THREADS=2
ARG OPENSEARCH_MAX_SHARDS_PER_NODE=2500
ARG WISE=on
ARG VIEWER=on
ARG ARKIME_SSL=true
ARG ARKIME_VIEWER_PORT=8005
#Whether or not Arkime is in charge of deleting old PCAP files to reclaim space
ARG MANAGE_PCAP_FILES=false
ARG ARKIME_PCAP_PROCESSOR=true
ARG ARKIME_LIVE_CAPTURE=false
ARG ARKIME_ROTATED_PCAP=true
ARG ARKIME_COMPRESSION_TYPE=none
ARG ARKIME_COMPRESSION_LEVEL=0

#Whether or not to auto-tag logs based on filename
ARG AUTO_TAG=true
ARG PCAP_PIPELINE_VERBOSITY=""
ARG PCAP_MONITOR_HOST=pcap-monitor
ARG PCAP_NODE_NAME=malcolm
ARG MAXMIND_GEOIP_DB_LICENSE_KEY=""
ARG MAXMIND_GEOIP_DB_ALTERNATE_DOWNLOAD_URL=""

# Declare envs vars for each arg
ENV MALCOLM_USERNAME $MALCOLM_USERNAME
# this needs to be present, but is unused as nginx is going to handle auth for us
ENV ARKIME_PASSWORD "ignored"
ENV ARKIME_ECS_PROVIDER $ARKIME_ECS_PROVIDER
ENV ARKIME_ECS_DATASET $ARKIME_ECS_DATASET
ENV ARKIME_DIR "/opt/arkime"
ENV ARKIME_AUTO_ANALYZE_PCAP_FILES $ARKIME_AUTO_ANALYZE_PCAP_FILES
ENV ARKIME_AUTO_ANALYZE_PCAP_THREADS $ARKIME_AUTO_ANALYZE_PCAP_THREADS
ENV ARKIME_PACKET_THREADS $ARKIME_PACKET_THREADS
ENV ARKIME_TPACKETV3_NUM_THREADS $ARKIME_TPACKETV3_NUM_THREADS
ENV ARKIME_PCAP_PROCESSOR $ARKIME_PCAP_PROCESSOR
ENV ARKIME_LIVE_CAPTURE $ARKIME_LIVE_CAPTURE
ENV ARKIME_COMPRESSION_TYPE $ARKIME_COMPRESSION_TYPE
ENV ARKIME_COMPRESSION_LEVEL $ARKIME_COMPRESSION_LEVEL
ENV ARKIME_ROTATED_PCAP $ARKIME_ROTATED_PCAP
ENV OPENSEARCH_MAX_SHARDS_PER_NODE $OPENSEARCH_MAX_SHARDS_PER_NODE
ENV WISE $WISE
ENV VIEWER $VIEWER
ENV ARKIME_SSL $ARKIME_SSL
ENV ARKIME_VIEWER_PORT $ARKIME_VIEWER_PORT
ENV MANAGE_PCAP_FILES $MANAGE_PCAP_FILES
ENV AUTO_TAG $AUTO_TAG
ENV PCAP_PIPELINE_VERBOSITY $PCAP_PIPELINE_VERBOSITY
ENV PCAP_MONITOR_HOST $PCAP_MONITOR_HOST
ENV PCAP_NODE_NAME $PCAP_NODE_NAME

ADD --chmod=644 arkime/requirements.txt /usr/local/src/

RUN export DEBARCH=$(dpkg --print-architecture) && \
    sed -i "s/main$/main contrib non-free/g" /etc/apt/sources.list.d/debian.sources && \
    apt-get -q update && \
    apt-get -y -q --no-install-recommends upgrade && \
    apt-get install -q -y --no-install-recommends \
      bc \
      bzip2 \
      curl \
      ethtool \
      file \
      geoip-bin \
      gzip \
      inotify-tools \
      jq \
      libcap2-bin \
      libglib2.0-0 \
      libjson-perl \
      libkrb5-3 \
      liblua5.4-0 \
      libmaxminddb0 \
      libpcap0.8 \
      libpcre3 \
      librdkafka1 \
      libssl3 \
      libtool \
      libwww-perl \
      libyaml-0-2 \
      libyaml-dev \
      libyara9 \
      libzmq5 \
      lua5.4 \
      lzma \
      p7zip-full \
      procps \
      psmisc \
      python3 \
      python3-pip \
      python3-setuptools \
      python3-wheel \
      rsync \
      supervisor \
      tar \
      tini \
      unrar \
      unzip \
      vim-tiny \
      wget \
      xz-utils \
      zlib1g && \
    cd /tmp && \
      curl -fsSL -o ./arkime.deb "$(echo "${ARKIME_DEB_URL}" | sed "s/XXX/${DEBARCH}/g")" && \
      dpkg -i /tmp/arkime.deb && \
<<<<<<< HEAD
      rm -f ${ARKIME_DIR}/etc/*.systemd.service && \
    mkdir -p "${ARKIME_DIR}"/plugins && \
=======
      rm -f ${ARKIME_DIR}/wiseService/source.* ${ARKIME_DIR}/etc/*.systemd.service && \
    mkdir -p "${ARKIME_DIR}"/plugins "${ARKIME_DIR}"/rules && \
>>>>>>> bad15250
      curl -fsSL -o "${ARKIME_DIR}/plugins/ja4plus.${DEBARCH}.so" "$(echo "${ARKIME_JA4_SO_URL}" | sed "s/XXX/${DEBARCH}/g")" && \
      chmod 755 "${ARKIME_DIR}/plugins/ja4plus.${DEBARCH}.so" && \
    python3 -m pip install --break-system-packages --no-compile --no-cache-dir -r /usr/local/src/requirements.txt && \
    ln -sfr $ARKIME_DIR/bin/npm /usr/local/bin/npm && \
      ln -sfr $ARKIME_DIR/bin/node /usr/local/bin/node && \
      ln -sfr $ARKIME_DIR/bin/npx /usr/local/bin/npx && \
    apt-get -q -y --purge remove gcc gcc-12 cpp cpp-12 && \
      apt-get -q -y autoremove && \
      apt-get clean && \
      rm -rf /var/lib/apt/lists/* /tmp/* /var/tmp/*

# add configuration and scripts
COPY --from=ghcr.io/mmguero-dev/gostatic --chmod=755 /goStatic /usr/bin/goStatic
ADD --chmod=755 shared/bin/docker-uid-gid-setup.sh /usr/local/bin/
ADD --chmod=755 shared/bin/service_check_passthrough.sh /usr/local/bin/
ADD --chmod=755 shared/bin/self_signed_key_gen.sh /usr/local/bin/
ADD --chmod=755 shared/bin/maxmind-mmdb-download.sh /usr/local/bin/
ADD --chmod=755 shared/bin/nic-capture-setup.sh /usr/local/bin/
ADD --chmod=755 shared/bin/opensearch_status.sh /usr/local/bin/
ADD --chmod=755 shared/bin/pcap_processor.py /usr/local/bin/
ADD --chmod=644 shared/bin/pcap_utils.py /usr/local/bin/
ADD --chmod=644 scripts/malcolm_utils.py /usr/local/bin/
ADD --chmod=644 shared/bin/watch_common.py /usr/local/bin/
ADD --chmod=644 arkime/supervisord.conf /etc/supervisord.conf
ADD --chmod=755 container-health-scripts/arkime.sh /usr/local/bin/container_health.sh
ADD arkime/scripts /usr/local/bin/
ADD arkime/etc $ARKIME_DIR/etc/
ADD --chmod=644 arkime/rules/*.yml $ARKIME_DIR/rules/
ADD --chmod=644 arkime/wise/source.*.js $ARKIME_DIR/wiseService/

# MaxMind now requires a (free) license key to download the free versions of
# their GeoIP databases. This should be provided as a build argument.
#   see https://dev.maxmind.com/geoip/geoipupdate/#Direct_Downloads
#   see https://github.com/arkime/arkime/issues/1350
#   see https://github.com/arkime/arkime/issues/1352
RUN ( /usr/local/bin/maxmind-mmdb-download.sh -o $ARKIME_DIR/etc || true ) && \
    curl -s -S -L -o $ARKIME_DIR/etc/ipv4-address-space.csv "https://www.iana.org/assignments/ipv4-address-space/ipv4-address-space.csv" && \
    curl -s -S -L -o $ARKIME_DIR/etc/oui.txt "https://www.wireshark.org/download/automated/data/manuf"

RUN groupadd --gid $DEFAULT_GID $PGROUP && \
    useradd -M --uid $DEFAULT_UID --gid $DEFAULT_GID --home $ARKIME_DIR $PUSER && \
      usermod -a -G tty $PUSER && \
    chmod 755 /usr/local/bin/*.sh && \
    ln -sfr /usr/local/bin/pcap_processor.py /usr/local/bin/pcap_arkime_processor.py && \
    ln -sfr /usr/local/bin/arkime_update_geo.sh $ARKIME_DIR/bin/arkime_update_geo.sh && \
    mv $ARKIME_DIR/etc/config.ini $ARKIME_DIR/etc/config.orig.ini && \
    cp $ARKIME_DIR/bin/capture $ARKIME_DIR/bin/capture-offline && \
    chown root:${PGROUP} $ARKIME_DIR/bin/capture && \
      setcap 'CAP_NET_RAW+eip CAP_NET_ADMIN+eip CAP_IPC_LOCK+eip' $ARKIME_DIR/bin/capture && \
    chown root:${PGROUP} /sbin/ethtool && \
      setcap 'CAP_NET_RAW+eip CAP_NET_ADMIN+eip' /sbin/ethtool && \
    mkdir -p /var/run/arkime $ARKIME_DIR/logs $ARKIME_DIR/lua && \
    chown -R $PUSER:$PGROUP $ARKIME_DIR/etc $ARKIME_DIR/lua $ARKIME_DIR/rules $ARKIME_DIR/logs /var/run/arkime
#Update Path
ENV PATH="/opt:$ARKIME_DIR/bin:${PATH}"

EXPOSE 8000 8005 8081
WORKDIR $ARKIME_DIR

ENTRYPOINT ["/usr/bin/tini", \
            "--", \
            "/usr/local/bin/docker-uid-gid-setup.sh", \
            "/usr/local/bin/service_check_passthrough.sh", \
            "-s", "arkime", \
            "/usr/local/bin/docker_entrypoint.sh"]

CMD ["/usr/bin/supervisord", "-c", "/etc/supervisord.conf", "-n"]


# to be populated at build-time:
ARG BUILD_DATE
ARG MALCOLM_VERSION
ARG VCS_REVISION
ENV BUILD_DATE $BUILD_DATE
ENV MALCOLM_VERSION $MALCOLM_VERSION
ENV VCS_REVISION $VCS_REVISION

LABEL org.opencontainers.image.created=$BUILD_DATE
LABEL org.opencontainers.image.version=$MALCOLM_VERSION
LABEL org.opencontainers.image.revision=$VCS_REVISION<|MERGE_RESOLUTION|>--- conflicted
+++ resolved
@@ -33,11 +33,7 @@
 ENV PYTHONUNBUFFERED 1
 
 ENV ARKIME_DIR "/opt/arkime"
-<<<<<<< HEAD
-ENV ARKIME_VERSION "5.6.1"
-=======
 ENV ARKIME_VERSION "5.6.3"
->>>>>>> bad15250
 ENV ARKIME_DEB_URL "https://github.com/arkime/arkime/releases/download/v${ARKIME_VERSION}/arkime_${ARKIME_VERSION}-1.debian12_XXX.deb"
 ENV ARKIME_JA4_SO_URL "https://github.com/arkime/arkime/releases/download/v${ARKIME_VERSION}/ja4plus.XXX.so"
 ENV ARKIME_LOCALELASTICSEARCH no
@@ -152,13 +148,8 @@
     cd /tmp && \
       curl -fsSL -o ./arkime.deb "$(echo "${ARKIME_DEB_URL}" | sed "s/XXX/${DEBARCH}/g")" && \
       dpkg -i /tmp/arkime.deb && \
-<<<<<<< HEAD
       rm -f ${ARKIME_DIR}/etc/*.systemd.service && \
-    mkdir -p "${ARKIME_DIR}"/plugins && \
-=======
-      rm -f ${ARKIME_DIR}/wiseService/source.* ${ARKIME_DIR}/etc/*.systemd.service && \
-    mkdir -p "${ARKIME_DIR}"/plugins "${ARKIME_DIR}"/rules && \
->>>>>>> bad15250
+      mkdir -p "${ARKIME_DIR}"/plugins "${ARKIME_DIR}"/rules && \
       curl -fsSL -o "${ARKIME_DIR}/plugins/ja4plus.${DEBARCH}.so" "$(echo "${ARKIME_JA4_SO_URL}" | sed "s/XXX/${DEBARCH}/g")" && \
       chmod 755 "${ARKIME_DIR}/plugins/ja4plus.${DEBARCH}.so" && \
     python3 -m pip install --break-system-packages --no-compile --no-cache-dir -r /usr/local/src/requirements.txt && \
