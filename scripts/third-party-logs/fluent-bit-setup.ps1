###############################################################################
# fluent-bit-setup.ps1
#
# Interactive PowerShell script to aid in the installation and
# configuration of fluent-bit (https://packages.fluentbit.io) for forwarding logs to
# an instance of Malcolm (https://github.com/idaholab/malcolm).
#
# Copyright (c) 2025 Battelle Energy Alliance, LLC.  All rights reserved.
###############################################################################

<<<<<<< HEAD
$fluent_bit_version = '3.2'
$fluent_bit_full_version = '3.2.7'
=======
$fluent_bit_version = '4.0'
$fluent_bit_full_version = '4.0.1'
>>>>>>> bad15250

###############################################################################
# select an item from a menu provided in an array
###############################################################################
Function DynamicMenu {
    Param ([array] $Items, [string] $Title = "Menu")

    $num = 0

    if($Title -ne "") {
        Write-Host $Title
    }

    foreach($item in $Items) {
        $num++
        $Separator = ":" + " " + " " *(($Items.Count).tostring().length - ($Num).tostring().length)
        Write-Host "$num$Separator$item"
    }
    $Separator = ":" + " " *($Items.Count).tostring().length
    $selection = (Read-Host "Make a selection") -as [int]
    if (($selection -ne 0) -and ($selection -gt 0) -and ($selection -lt $Items.Count + 1)) {
        return $Items[$selection - 1];
    }
    return $null;
}

###############################################################################
# "main"
###############################################################################
$now_unix_secs = [int](Get-Date -UFormat %s -Millisecond 0)

# navigate to script directory
$workdir = Split-Path $MyInvocation.MyCommand.Path
Push-Location $workdir

###############################################################################
# determine if fluent-bit is already installed (via package, in local ./bin directory or in current PATH)
$fluentbit_installed = 0
$fluentbit_path = ''
$fluentbit_bin = ''
if ([Environment]::Is64BitOperatingSystem) {
    $fluent_bit_platform = 'win64'
} else {
    $fluent_bit_platform = 'win32'
}
$fluent_bit_zip = "fluent-bit-$fluent_bit_full_version-$fluent_bit_platform.zip"
$fluent_bit_shafile = "fluent-bit-$fluent_bit_full_version-$fluent_bit_platform.zip.sha256"

if (Test-Path -Path './bin/fluent-bit.exe' -PathType Leaf) {
    # ./bin/fluent-bit.exe exists, we'll use that
    $fluentbit_bin = (Resolve-Path -Path './bin/fluent-bit.exe')
    $fluentbit_path = Split-Path -Path "$fluentbit_bin"

} elseif ((Get-Package | Where-Object -Property Name -like 'fluent-bit').Length -gt 0) {
    # package is installed, get the installation location from the registry and use that
    if ([Environment]::Is64BitOperatingSystem) {
        $fluentbit_path = (Get-ItemProperty -LiteralPath 'HKLM:\SOFTWARE\WOW6432Node\Calyptia Inc.\fluent-bit').'(default)'
    } else {
        $fluentbit_path = (Get-ItemProperty -LiteralPath 'HKLM:\SOFTWARE\Calyptia Inc.\fluent-bit').'(default)'
    }
    $fluentbit_bin = $fluentbit_path + '/bin/fluent-bit.exe'

} else {
    # fluent-bit.exe is in PATH, use that
    $fluentbit_bin = (Get-Command 'fluent-bit.exe' -errorAction SilentlyContinue).Source
    if ($fluentbit_bin) {
        $fluentbit_path = Split-Path -Path "$fluentbit_bin"
    }
}
if ($fluentbit_bin) {
    $fluentbit_path = (Resolve-Path -Path "$fluentbit_path")
    $fluentbit_bin = (Resolve-Path -Path "$fluentbit_bin")
    $fluentbit_installed = (Test-Path -Path "$fluentbit_bin" -PathType Leaf)
}

###############################################################################
# fluent-bit is not already installed, try to download/extract it
if (-Not $fluentbit_installed) {

    # see if the .zip file already exists, and whether or not we should use it
    if (Test-Path -Path $fluent_bit_zip -PathType Leaf) {
        $title    = "$fluent_bit_zip found"
        $question = "Would you like to use existing $fluent_bit_zip at "+$workdir+'?'
        $choices  = '&Yes', '&No'
        $decision = $Host.UI.PromptForChoice($title, $question, $choices, 0)
        if ($decision -ne 0) {
            Remove-Item "$fluent_bit_zip"
        }
    }

    # download the zip file if requested
    if (-Not (Test-Path -Path $fluent_bit_zip -PathType Leaf)) {
        $title    = 'Download fluent-bit'
        $question = 'Would you like to download fluent-bit (zip) to '+$workdir+'?'
        $choices  = '&Yes', '&No'
        $decision = $Host.UI.PromptForChoice($title, $question, $choices, 0)
        if ($decision -eq 0) {
            $fluentbit_sha_url = "https://packages.fluentbit.io/windows/$fluent_bit_shafile"
            $fluentbit_url = "https://packages.fluentbit.io/windows/$fluent_bit_zip"
            Invoke-WebRequest -Uri "$fluentbit_sha_url" -OutFile "$fluent_bit_shafile"
            Invoke-WebRequest -Uri "$fluentbit_url" -OutFile "$fluent_bit_zip"
        }
    }

    # check whether or not we can do the sha sum, and if not, confirm if that's okay
    $fluentbit_sha_good = 0
    $ignore_sha_sum = 0
    if ((Test-Path -Path $fluent_bit_zip -PathType Leaf) -And (-Not (Test-Path -Path $fluent_bit_shafile -PathType Leaf))) {
        $title    = "$fluent_bit_shafile not found"
        $question = "Cannot verify SHA256 of $fluent_bit_zip (missing $fluent_bit_shafile), abort?"
        $choices  = '&Yes', '&No'
        $decision = $Host.UI.PromptForChoice($title, $question, $choices, 0)
        if ($decision -eq 1) {
            $ignore_sha_sum = 1
        }
    }

    # calculate the SHA256 sum of the ZIP file an compare it to the downloaded SHA256 value
    if ((Test-Path -Path $fluent_bit_shafile -PathType Leaf) -and (Test-Path -Path $fluent_bit_zip -PathType Leaf)) {
        $fluentbit_expected_hash = ((Get-Content "$fluent_bit_shafile" -First 1).ToLower() -split '\s+')[0]
        $fluentbit_zip_hash = (Get-FileHash "$fluent_bit_zip").Hash.ToLower()
        if ($fluentbit_zip_hash -eq $fluentbit_expected_hash) {
            $fluentbit_sha_good = 1
        }
    }

    # download integrity is good, extract the .zip file into the current directory
    if (($fluentbit_sha_good -eq 1) -or ($ignore_sha_sum -eq 1)) {
        Expand-Archive "$fluent_bit_zip" -DestinationPath "$workdir"
        if (Test-Path -Path "fluent-bit-$fluent_bit_full_version-$fluent_bit_platform" -PathType Container) {
            Get-ChildItem -Path "fluent-bit-$fluent_bit_full_version-$fluent_bit_platform" |
                Move-Item -Destination "$workdir"
            Remove-Item -Path "fluent-bit-$fluent_bit_full_version-$fluent_bit_platform"
            $fluentbit_installed = (Test-Path -Path './bin/fluent-bit.exe' -PathType Leaf)
            if ($fluentbit_installed) {
                $fluentbit_bin = (Resolve-Path -Path './bin/fluent-bit.exe')
                $fluentbit_path = Split-Path -Path "$fluentbit_bin"
            }
        } else {
            Write-Host "Failed to expand $fluent_bit_zip" -ForegroundColor Red
        }
    } else {
        Write-Host "Could not download or verify SHA256 sum of $fluent_bit_zip" -ForegroundColor Red
    }
}

if (-Not $fluentbit_installed) {
    Write-Host "Visit https://docs.fluentbit.io/manual/installation/windows to download and install fluent-bit" -ForegroundColor Red
    Exit 1
}

###############################################################################
# fluent-bit is installed, get a list of the input filters available and prompt the user

$fluentbit_help = &"$fluentbit_bin" --help 2>&1
$inputs_regex = '(?ms)Inputs(.+?)Filters'
$fluentbit_help = $fluentbit_help -join "`n"
$fluentbit_help =
[regex]::Matches($fluentbit_help,$inputs_regex) |
 foreach {$_.groups[1].value -split "`n"} | Where-Object {$_}
$fluentbit_inputs = @()
foreach ($i in $fluentbit_help) {
    $input_name = ($i.Trim() -split '\s+')[0]
    $input_name = $input_name.subString(0, [System.Math]::Min(24, $input_name.Length))
    $fluentbit_inputs = $fluentbit_inputs + $input_name
}
$fluentbit_inputs = $fluentbit_inputs | Sort-Object
do {
    $input_chosen = DynamicMenu $fluentbit_inputs "Select input plugin (https://docs.fluentbit.io/manual/pipeline/inputs):"
} until (![string]::IsNullOrWhiteSpace($input_chosen))

###############################################################################
# prompt the user for values to the parameters for the chosen input plugin

Write-Host "Enter parameters for $input_chosen. Leave parameters blank for defaults."
Write-Host "  see https://docs.fluentbit.io/manual/pipeline/inputs"
Write-Host ""
$param_names = switch ( $input_chosen ) {
    'dummy' { @('Dummy', 'Start_time_sec', 'Start_time_nsec', 'Rate', 'Samples') }
    'random' { @('Samples', 'Interval_Sec', 'Interval_NSec') }
    'statsd' { @('Listen', 'Port') }
    'tail' { @('Buffer_Chunk_Size', 'Buffer_Max_Size', 'Path', 'Path_Key', 'Exclude_Path', 'Offset_Key', 'Read_from_Head', 'Refresh_Interval', 'Rotate_Wait', 'Ignore_Older', 'Skip_Long_Lines', 'Skip_Empty_Lines', 'DB', 'DB.sync', 'DB.locking', 'DB.journal_mode', 'Mem_Buf_Limit', 'Exit_On_Eof', 'Parser', 'Key', 'Inotify_Watcher', 'Tag', 'Tag_Regex', 'Static_Batch_Size') }
    'tcp' { @('Listen', 'Port', 'Buffer_Size', 'Chunk_Size', 'Format', 'Separator') }
    'windows_exporter_metrics' { @('scrape_interval') }
    'winevtlog' { @('Channels', 'Interval_Sec', 'Interval_NSec', 'Read_Existing_Events', 'DB', 'String_Inserts', 'Render_Event_As_XML', 'Use_ANSI') }
    'winlog' { @('Channels', 'Interval_Sec', 'DB') }
    'winstat' { @('Interval_Sec', 'Interval_NSec') }
    default { @() }
}
$param_map = @{}
foreach ($param_name in $param_names) {
    $param_val = Read-Host -Prompt "$input_chosen ${param_name}"
    $param_map[$param_name] = $param_val
}

###############################################################################
# prompt the user for connection and message format parameters

do { $malcolm_ip = Read-Host -Prompt 'Enter Malcolm host or IP address' } until (-Not [string]::IsNullOrWhiteSpace($malcolm_ip))
$malcolm_port = Read-Host -Prompt 'Enter Malcolm Filebeat TCP port (5045)'
if ([string]::IsNullOrWhiteSpace($malcolm_port)) {
    $malcolm_port = '5045'
}
$agent_name_default = &"hostname" 2>&1
$agent_name = Read-Host -Prompt 'Enter agent hostname ($agent_name_default)'
if ([string]::IsNullOrWhiteSpace($agent_name)) {
    $agent_name = $agent_name_default
}
$message_format = Read-Host -Prompt 'Enter fluent-bit output format (json_lines)'
if ([string]::IsNullOrWhiteSpace($message_format)) {
    $message_format = 'json_lines'
}
if ($message_format -eq 'json_lines') {
    $message_nest = Read-Host -Prompt "Nest values under field ($input_chosen)"
    $message_module = Read-Host -Prompt "Add `"module`" value ($input_chosen)"
    if ([string]::IsNullOrWhiteSpace($message_nest)) {
        $message_nest = $input_chosen
    }
    if ([string]::IsNullOrWhiteSpace($message_module)) {
        $message_module = $input_chosen
    }
} else {
    $message_nest = Read-Host -Prompt 'Nest values under field'
    $message_module = Read-Host -Prompt 'Add "module" value'
}

###############################################################################
# prompt for TLS client ca/certificate/key files
$ca = ''
$cert = ''
$key = ''
if ((Test-Path -Path './ca.crt' -PathType Leaf) -and
    (Test-Path -Path './client.crt' -PathType Leaf) -and
    (Test-Path -Path './client.key' -PathType Leaf)) {
    $ca = './ca.crt'
    $cert = './client.crt'
    $key = './client.key'
} elseif ((Test-Path -Path '../../filebeat/certs' -PathType Container) -and
          (Test-Path -Path '../../filebeat/certs/ca.crt' -PathType Leaf) -and
          (Test-Path -Path '../../filebeat/certs/client.crt' -PathType Leaf) -and
          (Test-Path -Path '../../filebeat/certs/client.key' -PathType Leaf)) {
    $ca = '../../filebeat/certs/ca.crt'
    $cert = '../../filebeat/certs/client.crt'
    $key = '../../filebeat/certs/client.key'
}

while (([string]::IsNullOrWhiteSpace($ca)) -or
       ([string]::IsNullOrWhiteSpace($cert)) -or
       ([string]::IsNullOrWhiteSpace($key)) -or
       (-Not (Test-Path -Path "$ca" -PathType Leaf)) -or
       (-Not (Test-Path -Path "$cert" -PathType Leaf)) -or
       (-Not (Test-Path -Path "$key" -PathType Leaf))) {
    Write-Host "Enter paths and filenames of client certificate files"
    Write-Host "  e.g., files generated in Malcolm/filebeat/certs/ directory"
    $ca = Read-Host -Prompt 'Enter CA certificate file'
    $cert = Read-Host -Prompt 'Enter client certificate file'
    $key = Read-Host -Prompt 'Enter client key file'
}
$ca = (Resolve-Path -Path "$ca")
$cert = (Resolve-Path -Path "$cert")
$key = (Resolve-Path -Path "$key")

###############################################################################
# build fluent-bit.exe configuration. saving it into a file rather than building
# the command line as the escaping of quotes/spaces becomes tricky when building
# a service

$fluentbit_config = @()
$fluentbit_config += "[SERVICE]"
$fluentbit_config += "    Flush    1"
$fluentbit_config += "    Daemon    off"

# parser config file
$fluentbit_parsers_conf = ''
if (Test-Path -Path "$fluentbit_path/../conf/parsers.conf" -PathType Leaf) {
    $fluentbit_parsers_conf = (Resolve-Path -Path "$fluentbit_path/../conf/parsers.conf")
} elseif (Test-Path -Path "$fluentbit_path/parsers.conf" -PathType Leaf) {
    $fluentbit_parsers_conf = (Resolve-Path -Path "$fluentbit_path/parsers.conf")
}
if ([string]::IsNullOrWhiteSpace($fluentbit_parsers_conf)) {
    $fluentbit_parsers_conf = Read-Host -Prompt 'Enter location of fluent-bit parsers.conf'
}
if ((-Not ([string]::IsNullOrWhiteSpace($fluentbit_parsers_conf))) -and (Test-Path -Path "$fluentbit_parsers_conf" -PathType Leaf)) {
    $fluentbit_config += "    Parsers_File    ${fluentbit_parsers_conf}"
}

# input
$fluentbit_config += ""
$fluentbit_config += "[INPUT]"
$fluentbit_config += "    Name    ${input_chosen}"

# input parameters
foreach ($element in $param_map.GetEnumerator()) {
    if (($($element.Name) -eq 'DB') -and ([string]::IsNullOrWhiteSpace($($element.Value)))) {
        # if the monitor file/offset DB is an unspecified parameter, choose it for them
        $fluentbit_config += "    $($element.Name)    $workdir\${input_chosen}_${malcolm_ip}_${now_unix_secs}.db"
    } elseif (-Not ([string]::IsNullOrWhiteSpace($($element.Value)))) {
        # otherwise output specified values as-is
        $fluentbit_config += "    $($element.Name)    $($element.Value)"
    }
}

# output parameters
$fluentbit_config += ""
$fluentbit_config += "[OUTPUT]"
$fluentbit_config += "    Name    tcp://${malcolm_ip}:${malcolm_port}"
$fluentbit_config += "    Match    *"
$fluentbit_config += "    tls    on"
$fluentbit_config += "    tls.verify    off"
$fluentbit_config += "    tls.ca_file    ${ca}"
$fluentbit_config += "    tls.crt_file    ${cert}"
$fluentbit_config += "    tls.key_file    ${key}"
$fluentbit_config += "    format    ${message_format}"
$fluentbit_config += ""

# filters
if (-Not ([string]::IsNullOrWhiteSpace($message_nest))) {
    $fluentbit_config += "[FILTER]"
    $fluentbit_config += "    Name    nest"
    $fluentbit_config += "    Operation    nest"
    $fluentbit_config += "    Nested_under    ${message_nest}"
    $fluentbit_config += "    WildCard    *"
    $fluentbit_config += "    Match    *"
    $fluentbit_config += ""
}

if (-Not ([string]::IsNullOrWhiteSpace($message_module))) {
    $fluentbit_config += "[FILTER]"
    $fluentbit_config += "    Name    record_modifier"
    $fluentbit_config += "    Record    module ${message_module}"
    $fluentbit_config += "    Match    *"
    $fluentbit_config += ""
}

if (-Not ([string]::IsNullOrWhiteSpace($agent_name))) {
    $fluentbit_config += "[FILTER]"
    $fluentbit_config += "    Name    modify"
    $fluentbit_config += "    Match    *"
    $fluentbit_config += "    Add    host.name ${agent_name}"
    $fluentbit_config += ""
    $fluentbit_config += "[FILTER]"
    $fluentbit_config += "    Name    nest"
    $fluentbit_config += "    Match    *"
    $fluentbit_config += "    Operation    nest"
    $fluentbit_config += "    Wildcard    host.*"
    $fluentbit_config += "    Nested_under    host"
    $fluentbit_config += "    Remove_prefix    host."
    $fluentbit_config += ""
}


# write configuration out to file for fluent-bit.exe to read upon execution
$fluentbit_config_path = "${input_chosen}_${malcolm_ip}_${now_unix_secs}.cfg"
($fluentbit_config -join "`n") + "`n" | Out-File -FilePath "${fluentbit_config_path}" -Encoding ascii -NoNewLine
$fluentbit_config_path = (Resolve-Path -Path "$fluentbit_config_path")

Write-Host ""
Write-Host "$fluentbit_bin -c `"${fluentbit_config_path}`""

# prompt the user if they want to create a service
$title    = "Install fluent-bit Service"
$question = "Install Windows service for ${input_chosen} to ${malcolm_ip}:${malcolm_port}?"
$choices  = '&Yes', '&No'
$decision = $Host.UI.PromptForChoice($title, $question, $choices, 1)
if ($decision -eq 0) {
    # prompt for service name and account to run under (default to current user)
    do { $service_name = Read-Host -Prompt 'Enter name for service' } until (-Not [string]::IsNullOrWhiteSpace($service_name))
    $service_account_default=[System.Security.Principal.WindowsIdentity]::GetCurrent().Name
    $service_account = Read-Host -Prompt "Enter account name to run service ($service_account_default)"
    if ([string]::IsNullOrWhiteSpace($service_account)) {
        $service_account = $service_account_default
    }

    # create the service
    $service_cmd = "${fluentbit_bin} -c ${fluentbit_config_path}"
    New-Service -name $service_name `
      -displayName $service_name `
      -description "fluent-bit ${input_chosen} to ${malcolm_ip}:${malcolm_port}" `
      -StartupType Automatic `
      -Credential "$service_account" `
      -binaryPathName "$service_cmd"

    # prompt to start it
    $title    = "Start fluent-bit Service"
    $question = "Start Windows service for ${input_chosen} to ${malcolm_ip}:${malcolm_port}?"
    $choices  = '&Yes', '&No'
    $decision = $Host.UI.PromptForChoice($title, $question, $choices, 0)
    if ($decision -eq 0) {
        Restart-Service -DisplayName $service_name
        Get-Service -DisplayName $service_name
    }
}

###############################################################################
# return to original directory
Pop-Location
<|MERGE_RESOLUTION|>--- conflicted
+++ resolved
@@ -1,413 +1,408 @@
-###############################################################################
-# fluent-bit-setup.ps1
-#
-# Interactive PowerShell script to aid in the installation and
-# configuration of fluent-bit (https://packages.fluentbit.io) for forwarding logs to
-# an instance of Malcolm (https://github.com/idaholab/malcolm).
-#
-# Copyright (c) 2025 Battelle Energy Alliance, LLC.  All rights reserved.
-###############################################################################
-
-<<<<<<< HEAD
-$fluent_bit_version = '3.2'
-$fluent_bit_full_version = '3.2.7'
-=======
-$fluent_bit_version = '4.0'
-$fluent_bit_full_version = '4.0.1'
->>>>>>> bad15250
-
-###############################################################################
-# select an item from a menu provided in an array
-###############################################################################
-Function DynamicMenu {
-    Param ([array] $Items, [string] $Title = "Menu")
-
-    $num = 0
-
-    if($Title -ne "") {
-        Write-Host $Title
-    }
-
-    foreach($item in $Items) {
-        $num++
-        $Separator = ":" + " " + " " *(($Items.Count).tostring().length - ($Num).tostring().length)
-        Write-Host "$num$Separator$item"
-    }
-    $Separator = ":" + " " *($Items.Count).tostring().length
-    $selection = (Read-Host "Make a selection") -as [int]
-    if (($selection -ne 0) -and ($selection -gt 0) -and ($selection -lt $Items.Count + 1)) {
-        return $Items[$selection - 1];
-    }
-    return $null;
-}
-
-###############################################################################
-# "main"
-###############################################################################
-$now_unix_secs = [int](Get-Date -UFormat %s -Millisecond 0)
-
-# navigate to script directory
-$workdir = Split-Path $MyInvocation.MyCommand.Path
-Push-Location $workdir
-
-###############################################################################
-# determine if fluent-bit is already installed (via package, in local ./bin directory or in current PATH)
-$fluentbit_installed = 0
-$fluentbit_path = ''
-$fluentbit_bin = ''
-if ([Environment]::Is64BitOperatingSystem) {
-    $fluent_bit_platform = 'win64'
-} else {
-    $fluent_bit_platform = 'win32'
-}
-$fluent_bit_zip = "fluent-bit-$fluent_bit_full_version-$fluent_bit_platform.zip"
-$fluent_bit_shafile = "fluent-bit-$fluent_bit_full_version-$fluent_bit_platform.zip.sha256"
-
-if (Test-Path -Path './bin/fluent-bit.exe' -PathType Leaf) {
-    # ./bin/fluent-bit.exe exists, we'll use that
-    $fluentbit_bin = (Resolve-Path -Path './bin/fluent-bit.exe')
-    $fluentbit_path = Split-Path -Path "$fluentbit_bin"
-
-} elseif ((Get-Package | Where-Object -Property Name -like 'fluent-bit').Length -gt 0) {
-    # package is installed, get the installation location from the registry and use that
-    if ([Environment]::Is64BitOperatingSystem) {
-        $fluentbit_path = (Get-ItemProperty -LiteralPath 'HKLM:\SOFTWARE\WOW6432Node\Calyptia Inc.\fluent-bit').'(default)'
-    } else {
-        $fluentbit_path = (Get-ItemProperty -LiteralPath 'HKLM:\SOFTWARE\Calyptia Inc.\fluent-bit').'(default)'
-    }
-    $fluentbit_bin = $fluentbit_path + '/bin/fluent-bit.exe'
-
-} else {
-    # fluent-bit.exe is in PATH, use that
-    $fluentbit_bin = (Get-Command 'fluent-bit.exe' -errorAction SilentlyContinue).Source
-    if ($fluentbit_bin) {
-        $fluentbit_path = Split-Path -Path "$fluentbit_bin"
-    }
-}
-if ($fluentbit_bin) {
-    $fluentbit_path = (Resolve-Path -Path "$fluentbit_path")
-    $fluentbit_bin = (Resolve-Path -Path "$fluentbit_bin")
-    $fluentbit_installed = (Test-Path -Path "$fluentbit_bin" -PathType Leaf)
-}
-
-###############################################################################
-# fluent-bit is not already installed, try to download/extract it
-if (-Not $fluentbit_installed) {
-
-    # see if the .zip file already exists, and whether or not we should use it
-    if (Test-Path -Path $fluent_bit_zip -PathType Leaf) {
-        $title    = "$fluent_bit_zip found"
-        $question = "Would you like to use existing $fluent_bit_zip at "+$workdir+'?'
-        $choices  = '&Yes', '&No'
-        $decision = $Host.UI.PromptForChoice($title, $question, $choices, 0)
-        if ($decision -ne 0) {
-            Remove-Item "$fluent_bit_zip"
-        }
-    }
-
-    # download the zip file if requested
-    if (-Not (Test-Path -Path $fluent_bit_zip -PathType Leaf)) {
-        $title    = 'Download fluent-bit'
-        $question = 'Would you like to download fluent-bit (zip) to '+$workdir+'?'
-        $choices  = '&Yes', '&No'
-        $decision = $Host.UI.PromptForChoice($title, $question, $choices, 0)
-        if ($decision -eq 0) {
-            $fluentbit_sha_url = "https://packages.fluentbit.io/windows/$fluent_bit_shafile"
-            $fluentbit_url = "https://packages.fluentbit.io/windows/$fluent_bit_zip"
-            Invoke-WebRequest -Uri "$fluentbit_sha_url" -OutFile "$fluent_bit_shafile"
-            Invoke-WebRequest -Uri "$fluentbit_url" -OutFile "$fluent_bit_zip"
-        }
-    }
-
-    # check whether or not we can do the sha sum, and if not, confirm if that's okay
-    $fluentbit_sha_good = 0
-    $ignore_sha_sum = 0
-    if ((Test-Path -Path $fluent_bit_zip -PathType Leaf) -And (-Not (Test-Path -Path $fluent_bit_shafile -PathType Leaf))) {
-        $title    = "$fluent_bit_shafile not found"
-        $question = "Cannot verify SHA256 of $fluent_bit_zip (missing $fluent_bit_shafile), abort?"
-        $choices  = '&Yes', '&No'
-        $decision = $Host.UI.PromptForChoice($title, $question, $choices, 0)
-        if ($decision -eq 1) {
-            $ignore_sha_sum = 1
-        }
-    }
-
-    # calculate the SHA256 sum of the ZIP file an compare it to the downloaded SHA256 value
-    if ((Test-Path -Path $fluent_bit_shafile -PathType Leaf) -and (Test-Path -Path $fluent_bit_zip -PathType Leaf)) {
-        $fluentbit_expected_hash = ((Get-Content "$fluent_bit_shafile" -First 1).ToLower() -split '\s+')[0]
-        $fluentbit_zip_hash = (Get-FileHash "$fluent_bit_zip").Hash.ToLower()
-        if ($fluentbit_zip_hash -eq $fluentbit_expected_hash) {
-            $fluentbit_sha_good = 1
-        }
-    }
-
-    # download integrity is good, extract the .zip file into the current directory
-    if (($fluentbit_sha_good -eq 1) -or ($ignore_sha_sum -eq 1)) {
-        Expand-Archive "$fluent_bit_zip" -DestinationPath "$workdir"
-        if (Test-Path -Path "fluent-bit-$fluent_bit_full_version-$fluent_bit_platform" -PathType Container) {
-            Get-ChildItem -Path "fluent-bit-$fluent_bit_full_version-$fluent_bit_platform" |
-                Move-Item -Destination "$workdir"
-            Remove-Item -Path "fluent-bit-$fluent_bit_full_version-$fluent_bit_platform"
-            $fluentbit_installed = (Test-Path -Path './bin/fluent-bit.exe' -PathType Leaf)
-            if ($fluentbit_installed) {
-                $fluentbit_bin = (Resolve-Path -Path './bin/fluent-bit.exe')
-                $fluentbit_path = Split-Path -Path "$fluentbit_bin"
-            }
-        } else {
-            Write-Host "Failed to expand $fluent_bit_zip" -ForegroundColor Red
-        }
-    } else {
-        Write-Host "Could not download or verify SHA256 sum of $fluent_bit_zip" -ForegroundColor Red
-    }
-}
-
-if (-Not $fluentbit_installed) {
-    Write-Host "Visit https://docs.fluentbit.io/manual/installation/windows to download and install fluent-bit" -ForegroundColor Red
-    Exit 1
-}
-
-###############################################################################
-# fluent-bit is installed, get a list of the input filters available and prompt the user
-
-$fluentbit_help = &"$fluentbit_bin" --help 2>&1
-$inputs_regex = '(?ms)Inputs(.+?)Filters'
-$fluentbit_help = $fluentbit_help -join "`n"
-$fluentbit_help =
-[regex]::Matches($fluentbit_help,$inputs_regex) |
- foreach {$_.groups[1].value -split "`n"} | Where-Object {$_}
-$fluentbit_inputs = @()
-foreach ($i in $fluentbit_help) {
-    $input_name = ($i.Trim() -split '\s+')[0]
-    $input_name = $input_name.subString(0, [System.Math]::Min(24, $input_name.Length))
-    $fluentbit_inputs = $fluentbit_inputs + $input_name
-}
-$fluentbit_inputs = $fluentbit_inputs | Sort-Object
-do {
-    $input_chosen = DynamicMenu $fluentbit_inputs "Select input plugin (https://docs.fluentbit.io/manual/pipeline/inputs):"
-} until (![string]::IsNullOrWhiteSpace($input_chosen))
-
-###############################################################################
-# prompt the user for values to the parameters for the chosen input plugin
-
-Write-Host "Enter parameters for $input_chosen. Leave parameters blank for defaults."
-Write-Host "  see https://docs.fluentbit.io/manual/pipeline/inputs"
-Write-Host ""
-$param_names = switch ( $input_chosen ) {
-    'dummy' { @('Dummy', 'Start_time_sec', 'Start_time_nsec', 'Rate', 'Samples') }
-    'random' { @('Samples', 'Interval_Sec', 'Interval_NSec') }
-    'statsd' { @('Listen', 'Port') }
-    'tail' { @('Buffer_Chunk_Size', 'Buffer_Max_Size', 'Path', 'Path_Key', 'Exclude_Path', 'Offset_Key', 'Read_from_Head', 'Refresh_Interval', 'Rotate_Wait', 'Ignore_Older', 'Skip_Long_Lines', 'Skip_Empty_Lines', 'DB', 'DB.sync', 'DB.locking', 'DB.journal_mode', 'Mem_Buf_Limit', 'Exit_On_Eof', 'Parser', 'Key', 'Inotify_Watcher', 'Tag', 'Tag_Regex', 'Static_Batch_Size') }
-    'tcp' { @('Listen', 'Port', 'Buffer_Size', 'Chunk_Size', 'Format', 'Separator') }
-    'windows_exporter_metrics' { @('scrape_interval') }
-    'winevtlog' { @('Channels', 'Interval_Sec', 'Interval_NSec', 'Read_Existing_Events', 'DB', 'String_Inserts', 'Render_Event_As_XML', 'Use_ANSI') }
-    'winlog' { @('Channels', 'Interval_Sec', 'DB') }
-    'winstat' { @('Interval_Sec', 'Interval_NSec') }
-    default { @() }
-}
-$param_map = @{}
-foreach ($param_name in $param_names) {
-    $param_val = Read-Host -Prompt "$input_chosen ${param_name}"
-    $param_map[$param_name] = $param_val
-}
-
-###############################################################################
-# prompt the user for connection and message format parameters
-
-do { $malcolm_ip = Read-Host -Prompt 'Enter Malcolm host or IP address' } until (-Not [string]::IsNullOrWhiteSpace($malcolm_ip))
-$malcolm_port = Read-Host -Prompt 'Enter Malcolm Filebeat TCP port (5045)'
-if ([string]::IsNullOrWhiteSpace($malcolm_port)) {
-    $malcolm_port = '5045'
-}
-$agent_name_default = &"hostname" 2>&1
-$agent_name = Read-Host -Prompt 'Enter agent hostname ($agent_name_default)'
-if ([string]::IsNullOrWhiteSpace($agent_name)) {
-    $agent_name = $agent_name_default
-}
-$message_format = Read-Host -Prompt 'Enter fluent-bit output format (json_lines)'
-if ([string]::IsNullOrWhiteSpace($message_format)) {
-    $message_format = 'json_lines'
-}
-if ($message_format -eq 'json_lines') {
-    $message_nest = Read-Host -Prompt "Nest values under field ($input_chosen)"
-    $message_module = Read-Host -Prompt "Add `"module`" value ($input_chosen)"
-    if ([string]::IsNullOrWhiteSpace($message_nest)) {
-        $message_nest = $input_chosen
-    }
-    if ([string]::IsNullOrWhiteSpace($message_module)) {
-        $message_module = $input_chosen
-    }
-} else {
-    $message_nest = Read-Host -Prompt 'Nest values under field'
-    $message_module = Read-Host -Prompt 'Add "module" value'
-}
-
-###############################################################################
-# prompt for TLS client ca/certificate/key files
-$ca = ''
-$cert = ''
-$key = ''
-if ((Test-Path -Path './ca.crt' -PathType Leaf) -and
-    (Test-Path -Path './client.crt' -PathType Leaf) -and
-    (Test-Path -Path './client.key' -PathType Leaf)) {
-    $ca = './ca.crt'
-    $cert = './client.crt'
-    $key = './client.key'
-} elseif ((Test-Path -Path '../../filebeat/certs' -PathType Container) -and
-          (Test-Path -Path '../../filebeat/certs/ca.crt' -PathType Leaf) -and
-          (Test-Path -Path '../../filebeat/certs/client.crt' -PathType Leaf) -and
-          (Test-Path -Path '../../filebeat/certs/client.key' -PathType Leaf)) {
-    $ca = '../../filebeat/certs/ca.crt'
-    $cert = '../../filebeat/certs/client.crt'
-    $key = '../../filebeat/certs/client.key'
-}
-
-while (([string]::IsNullOrWhiteSpace($ca)) -or
-       ([string]::IsNullOrWhiteSpace($cert)) -or
-       ([string]::IsNullOrWhiteSpace($key)) -or
-       (-Not (Test-Path -Path "$ca" -PathType Leaf)) -or
-       (-Not (Test-Path -Path "$cert" -PathType Leaf)) -or
-       (-Not (Test-Path -Path "$key" -PathType Leaf))) {
-    Write-Host "Enter paths and filenames of client certificate files"
-    Write-Host "  e.g., files generated in Malcolm/filebeat/certs/ directory"
-    $ca = Read-Host -Prompt 'Enter CA certificate file'
-    $cert = Read-Host -Prompt 'Enter client certificate file'
-    $key = Read-Host -Prompt 'Enter client key file'
-}
-$ca = (Resolve-Path -Path "$ca")
-$cert = (Resolve-Path -Path "$cert")
-$key = (Resolve-Path -Path "$key")
-
-###############################################################################
-# build fluent-bit.exe configuration. saving it into a file rather than building
-# the command line as the escaping of quotes/spaces becomes tricky when building
-# a service
-
-$fluentbit_config = @()
-$fluentbit_config += "[SERVICE]"
-$fluentbit_config += "    Flush    1"
-$fluentbit_config += "    Daemon    off"
-
-# parser config file
-$fluentbit_parsers_conf = ''
-if (Test-Path -Path "$fluentbit_path/../conf/parsers.conf" -PathType Leaf) {
-    $fluentbit_parsers_conf = (Resolve-Path -Path "$fluentbit_path/../conf/parsers.conf")
-} elseif (Test-Path -Path "$fluentbit_path/parsers.conf" -PathType Leaf) {
-    $fluentbit_parsers_conf = (Resolve-Path -Path "$fluentbit_path/parsers.conf")
-}
-if ([string]::IsNullOrWhiteSpace($fluentbit_parsers_conf)) {
-    $fluentbit_parsers_conf = Read-Host -Prompt 'Enter location of fluent-bit parsers.conf'
-}
-if ((-Not ([string]::IsNullOrWhiteSpace($fluentbit_parsers_conf))) -and (Test-Path -Path "$fluentbit_parsers_conf" -PathType Leaf)) {
-    $fluentbit_config += "    Parsers_File    ${fluentbit_parsers_conf}"
-}
-
-# input
-$fluentbit_config += ""
-$fluentbit_config += "[INPUT]"
-$fluentbit_config += "    Name    ${input_chosen}"
-
-# input parameters
-foreach ($element in $param_map.GetEnumerator()) {
-    if (($($element.Name) -eq 'DB') -and ([string]::IsNullOrWhiteSpace($($element.Value)))) {
-        # if the monitor file/offset DB is an unspecified parameter, choose it for them
-        $fluentbit_config += "    $($element.Name)    $workdir\${input_chosen}_${malcolm_ip}_${now_unix_secs}.db"
-    } elseif (-Not ([string]::IsNullOrWhiteSpace($($element.Value)))) {
-        # otherwise output specified values as-is
-        $fluentbit_config += "    $($element.Name)    $($element.Value)"
-    }
-}
-
-# output parameters
-$fluentbit_config += ""
-$fluentbit_config += "[OUTPUT]"
-$fluentbit_config += "    Name    tcp://${malcolm_ip}:${malcolm_port}"
-$fluentbit_config += "    Match    *"
-$fluentbit_config += "    tls    on"
-$fluentbit_config += "    tls.verify    off"
-$fluentbit_config += "    tls.ca_file    ${ca}"
-$fluentbit_config += "    tls.crt_file    ${cert}"
-$fluentbit_config += "    tls.key_file    ${key}"
-$fluentbit_config += "    format    ${message_format}"
-$fluentbit_config += ""
-
-# filters
-if (-Not ([string]::IsNullOrWhiteSpace($message_nest))) {
-    $fluentbit_config += "[FILTER]"
-    $fluentbit_config += "    Name    nest"
-    $fluentbit_config += "    Operation    nest"
-    $fluentbit_config += "    Nested_under    ${message_nest}"
-    $fluentbit_config += "    WildCard    *"
-    $fluentbit_config += "    Match    *"
-    $fluentbit_config += ""
-}
-
-if (-Not ([string]::IsNullOrWhiteSpace($message_module))) {
-    $fluentbit_config += "[FILTER]"
-    $fluentbit_config += "    Name    record_modifier"
-    $fluentbit_config += "    Record    module ${message_module}"
-    $fluentbit_config += "    Match    *"
-    $fluentbit_config += ""
-}
-
-if (-Not ([string]::IsNullOrWhiteSpace($agent_name))) {
-    $fluentbit_config += "[FILTER]"
-    $fluentbit_config += "    Name    modify"
-    $fluentbit_config += "    Match    *"
-    $fluentbit_config += "    Add    host.name ${agent_name}"
-    $fluentbit_config += ""
-    $fluentbit_config += "[FILTER]"
-    $fluentbit_config += "    Name    nest"
-    $fluentbit_config += "    Match    *"
-    $fluentbit_config += "    Operation    nest"
-    $fluentbit_config += "    Wildcard    host.*"
-    $fluentbit_config += "    Nested_under    host"
-    $fluentbit_config += "    Remove_prefix    host."
-    $fluentbit_config += ""
-}
-
-
-# write configuration out to file for fluent-bit.exe to read upon execution
-$fluentbit_config_path = "${input_chosen}_${malcolm_ip}_${now_unix_secs}.cfg"
-($fluentbit_config -join "`n") + "`n" | Out-File -FilePath "${fluentbit_config_path}" -Encoding ascii -NoNewLine
-$fluentbit_config_path = (Resolve-Path -Path "$fluentbit_config_path")
-
-Write-Host ""
-Write-Host "$fluentbit_bin -c `"${fluentbit_config_path}`""
-
-# prompt the user if they want to create a service
-$title    = "Install fluent-bit Service"
-$question = "Install Windows service for ${input_chosen} to ${malcolm_ip}:${malcolm_port}?"
-$choices  = '&Yes', '&No'
-$decision = $Host.UI.PromptForChoice($title, $question, $choices, 1)
-if ($decision -eq 0) {
-    # prompt for service name and account to run under (default to current user)
-    do { $service_name = Read-Host -Prompt 'Enter name for service' } until (-Not [string]::IsNullOrWhiteSpace($service_name))
-    $service_account_default=[System.Security.Principal.WindowsIdentity]::GetCurrent().Name
-    $service_account = Read-Host -Prompt "Enter account name to run service ($service_account_default)"
-    if ([string]::IsNullOrWhiteSpace($service_account)) {
-        $service_account = $service_account_default
-    }
-
-    # create the service
-    $service_cmd = "${fluentbit_bin} -c ${fluentbit_config_path}"
-    New-Service -name $service_name `
-      -displayName $service_name `
-      -description "fluent-bit ${input_chosen} to ${malcolm_ip}:${malcolm_port}" `
-      -StartupType Automatic `
-      -Credential "$service_account" `
-      -binaryPathName "$service_cmd"
-
-    # prompt to start it
-    $title    = "Start fluent-bit Service"
-    $question = "Start Windows service for ${input_chosen} to ${malcolm_ip}:${malcolm_port}?"
-    $choices  = '&Yes', '&No'
-    $decision = $Host.UI.PromptForChoice($title, $question, $choices, 0)
-    if ($decision -eq 0) {
-        Restart-Service -DisplayName $service_name
-        Get-Service -DisplayName $service_name
-    }
-}
-
-###############################################################################
-# return to original directory
-Pop-Location
+###############################################################################
+# fluent-bit-setup.ps1
+#
+# Interactive PowerShell script to aid in the installation and
+# configuration of fluent-bit (https://packages.fluentbit.io) for forwarding logs to
+# an instance of Malcolm (https://github.com/idaholab/malcolm).
+#
+# Copyright (c) 2025 Battelle Energy Alliance, LLC.  All rights reserved.
+###############################################################################
+
+$fluent_bit_version = '4.0'
+$fluent_bit_full_version = '4.0.1'
+
+###############################################################################
+# select an item from a menu provided in an array
+###############################################################################
+Function DynamicMenu {
+    Param ([array] $Items, [string] $Title = "Menu")
+
+    $num = 0
+
+    if($Title -ne "") {
+        Write-Host $Title
+    }
+
+    foreach($item in $Items) {
+        $num++
+        $Separator = ":" + " " + " " *(($Items.Count).tostring().length - ($Num).tostring().length)
+        Write-Host "$num$Separator$item"
+    }
+    $Separator = ":" + " " *($Items.Count).tostring().length
+    $selection = (Read-Host "Make a selection") -as [int]
+    if (($selection -ne 0) -and ($selection -gt 0) -and ($selection -lt $Items.Count + 1)) {
+        return $Items[$selection - 1];
+    }
+    return $null;
+}
+
+###############################################################################
+# "main"
+###############################################################################
+$now_unix_secs = [int](Get-Date -UFormat %s -Millisecond 0)
+
+# navigate to script directory
+$workdir = Split-Path $MyInvocation.MyCommand.Path
+Push-Location $workdir
+
+###############################################################################
+# determine if fluent-bit is already installed (via package, in local ./bin directory or in current PATH)
+$fluentbit_installed = 0
+$fluentbit_path = ''
+$fluentbit_bin = ''
+if ([Environment]::Is64BitOperatingSystem) {
+    $fluent_bit_platform = 'win64'
+} else {
+    $fluent_bit_platform = 'win32'
+}
+$fluent_bit_zip = "fluent-bit-$fluent_bit_full_version-$fluent_bit_platform.zip"
+$fluent_bit_shafile = "fluent-bit-$fluent_bit_full_version-$fluent_bit_platform.zip.sha256"
+
+if (Test-Path -Path './bin/fluent-bit.exe' -PathType Leaf) {
+    # ./bin/fluent-bit.exe exists, we'll use that
+    $fluentbit_bin = (Resolve-Path -Path './bin/fluent-bit.exe')
+    $fluentbit_path = Split-Path -Path "$fluentbit_bin"
+
+} elseif ((Get-Package | Where-Object -Property Name -like 'fluent-bit').Length -gt 0) {
+    # package is installed, get the installation location from the registry and use that
+    if ([Environment]::Is64BitOperatingSystem) {
+        $fluentbit_path = (Get-ItemProperty -LiteralPath 'HKLM:\SOFTWARE\WOW6432Node\Calyptia Inc.\fluent-bit').'(default)'
+    } else {
+        $fluentbit_path = (Get-ItemProperty -LiteralPath 'HKLM:\SOFTWARE\Calyptia Inc.\fluent-bit').'(default)'
+    }
+    $fluentbit_bin = $fluentbit_path + '/bin/fluent-bit.exe'
+
+} else {
+    # fluent-bit.exe is in PATH, use that
+    $fluentbit_bin = (Get-Command 'fluent-bit.exe' -errorAction SilentlyContinue).Source
+    if ($fluentbit_bin) {
+        $fluentbit_path = Split-Path -Path "$fluentbit_bin"
+    }
+}
+if ($fluentbit_bin) {
+    $fluentbit_path = (Resolve-Path -Path "$fluentbit_path")
+    $fluentbit_bin = (Resolve-Path -Path "$fluentbit_bin")
+    $fluentbit_installed = (Test-Path -Path "$fluentbit_bin" -PathType Leaf)
+}
+
+###############################################################################
+# fluent-bit is not already installed, try to download/extract it
+if (-Not $fluentbit_installed) {
+
+    # see if the .zip file already exists, and whether or not we should use it
+    if (Test-Path -Path $fluent_bit_zip -PathType Leaf) {
+        $title    = "$fluent_bit_zip found"
+        $question = "Would you like to use existing $fluent_bit_zip at "+$workdir+'?'
+        $choices  = '&Yes', '&No'
+        $decision = $Host.UI.PromptForChoice($title, $question, $choices, 0)
+        if ($decision -ne 0) {
+            Remove-Item "$fluent_bit_zip"
+        }
+    }
+
+    # download the zip file if requested
+    if (-Not (Test-Path -Path $fluent_bit_zip -PathType Leaf)) {
+        $title    = 'Download fluent-bit'
+        $question = 'Would you like to download fluent-bit (zip) to '+$workdir+'?'
+        $choices  = '&Yes', '&No'
+        $decision = $Host.UI.PromptForChoice($title, $question, $choices, 0)
+        if ($decision -eq 0) {
+            $fluentbit_sha_url = "https://packages.fluentbit.io/windows/$fluent_bit_shafile"
+            $fluentbit_url = "https://packages.fluentbit.io/windows/$fluent_bit_zip"
+            Invoke-WebRequest -Uri "$fluentbit_sha_url" -OutFile "$fluent_bit_shafile"
+            Invoke-WebRequest -Uri "$fluentbit_url" -OutFile "$fluent_bit_zip"
+        }
+    }
+
+    # check whether or not we can do the sha sum, and if not, confirm if that's okay
+    $fluentbit_sha_good = 0
+    $ignore_sha_sum = 0
+    if ((Test-Path -Path $fluent_bit_zip -PathType Leaf) -And (-Not (Test-Path -Path $fluent_bit_shafile -PathType Leaf))) {
+        $title    = "$fluent_bit_shafile not found"
+        $question = "Cannot verify SHA256 of $fluent_bit_zip (missing $fluent_bit_shafile), abort?"
+        $choices  = '&Yes', '&No'
+        $decision = $Host.UI.PromptForChoice($title, $question, $choices, 0)
+        if ($decision -eq 1) {
+            $ignore_sha_sum = 1
+        }
+    }
+
+    # calculate the SHA256 sum of the ZIP file an compare it to the downloaded SHA256 value
+    if ((Test-Path -Path $fluent_bit_shafile -PathType Leaf) -and (Test-Path -Path $fluent_bit_zip -PathType Leaf)) {
+        $fluentbit_expected_hash = ((Get-Content "$fluent_bit_shafile" -First 1).ToLower() -split '\s+')[0]
+        $fluentbit_zip_hash = (Get-FileHash "$fluent_bit_zip").Hash.ToLower()
+        if ($fluentbit_zip_hash -eq $fluentbit_expected_hash) {
+            $fluentbit_sha_good = 1
+        }
+    }
+
+    # download integrity is good, extract the .zip file into the current directory
+    if (($fluentbit_sha_good -eq 1) -or ($ignore_sha_sum -eq 1)) {
+        Expand-Archive "$fluent_bit_zip" -DestinationPath "$workdir"
+        if (Test-Path -Path "fluent-bit-$fluent_bit_full_version-$fluent_bit_platform" -PathType Container) {
+            Get-ChildItem -Path "fluent-bit-$fluent_bit_full_version-$fluent_bit_platform" |
+                Move-Item -Destination "$workdir"
+            Remove-Item -Path "fluent-bit-$fluent_bit_full_version-$fluent_bit_platform"
+            $fluentbit_installed = (Test-Path -Path './bin/fluent-bit.exe' -PathType Leaf)
+            if ($fluentbit_installed) {
+                $fluentbit_bin = (Resolve-Path -Path './bin/fluent-bit.exe')
+                $fluentbit_path = Split-Path -Path "$fluentbit_bin"
+            }
+        } else {
+            Write-Host "Failed to expand $fluent_bit_zip" -ForegroundColor Red
+        }
+    } else {
+        Write-Host "Could not download or verify SHA256 sum of $fluent_bit_zip" -ForegroundColor Red
+    }
+}
+
+if (-Not $fluentbit_installed) {
+    Write-Host "Visit https://docs.fluentbit.io/manual/installation/windows to download and install fluent-bit" -ForegroundColor Red
+    Exit 1
+}
+
+###############################################################################
+# fluent-bit is installed, get a list of the input filters available and prompt the user
+
+$fluentbit_help = &"$fluentbit_bin" --help 2>&1
+$inputs_regex = '(?ms)Inputs(.+?)Filters'
+$fluentbit_help = $fluentbit_help -join "`n"
+$fluentbit_help =
+[regex]::Matches($fluentbit_help,$inputs_regex) |
+ foreach {$_.groups[1].value -split "`n"} | Where-Object {$_}
+$fluentbit_inputs = @()
+foreach ($i in $fluentbit_help) {
+    $input_name = ($i.Trim() -split '\s+')[0]
+    $input_name = $input_name.subString(0, [System.Math]::Min(24, $input_name.Length))
+    $fluentbit_inputs = $fluentbit_inputs + $input_name
+}
+$fluentbit_inputs = $fluentbit_inputs | Sort-Object
+do {
+    $input_chosen = DynamicMenu $fluentbit_inputs "Select input plugin (https://docs.fluentbit.io/manual/pipeline/inputs):"
+} until (![string]::IsNullOrWhiteSpace($input_chosen))
+
+###############################################################################
+# prompt the user for values to the parameters for the chosen input plugin
+
+Write-Host "Enter parameters for $input_chosen. Leave parameters blank for defaults."
+Write-Host "  see https://docs.fluentbit.io/manual/pipeline/inputs"
+Write-Host ""
+$param_names = switch ( $input_chosen ) {
+    'dummy' { @('Dummy', 'Start_time_sec', 'Start_time_nsec', 'Rate', 'Samples') }
+    'random' { @('Samples', 'Interval_Sec', 'Interval_NSec') }
+    'statsd' { @('Listen', 'Port') }
+    'tail' { @('Buffer_Chunk_Size', 'Buffer_Max_Size', 'Path', 'Path_Key', 'Exclude_Path', 'Offset_Key', 'Read_from_Head', 'Refresh_Interval', 'Rotate_Wait', 'Ignore_Older', 'Skip_Long_Lines', 'Skip_Empty_Lines', 'DB', 'DB.sync', 'DB.locking', 'DB.journal_mode', 'Mem_Buf_Limit', 'Exit_On_Eof', 'Parser', 'Key', 'Inotify_Watcher', 'Tag', 'Tag_Regex', 'Static_Batch_Size') }
+    'tcp' { @('Listen', 'Port', 'Buffer_Size', 'Chunk_Size', 'Format', 'Separator') }
+    'windows_exporter_metrics' { @('scrape_interval') }
+    'winevtlog' { @('Channels', 'Interval_Sec', 'Interval_NSec', 'Read_Existing_Events', 'DB', 'String_Inserts', 'Render_Event_As_XML', 'Use_ANSI') }
+    'winlog' { @('Channels', 'Interval_Sec', 'DB') }
+    'winstat' { @('Interval_Sec', 'Interval_NSec') }
+    default { @() }
+}
+$param_map = @{}
+foreach ($param_name in $param_names) {
+    $param_val = Read-Host -Prompt "$input_chosen ${param_name}"
+    $param_map[$param_name] = $param_val
+}
+
+###############################################################################
+# prompt the user for connection and message format parameters
+
+do { $malcolm_ip = Read-Host -Prompt 'Enter Malcolm host or IP address' } until (-Not [string]::IsNullOrWhiteSpace($malcolm_ip))
+$malcolm_port = Read-Host -Prompt 'Enter Malcolm Filebeat TCP port (5045)'
+if ([string]::IsNullOrWhiteSpace($malcolm_port)) {
+    $malcolm_port = '5045'
+}
+$agent_name_default = &"hostname" 2>&1
+$agent_name = Read-Host -Prompt 'Enter agent hostname ($agent_name_default)'
+if ([string]::IsNullOrWhiteSpace($agent_name)) {
+    $agent_name = $agent_name_default
+}
+$message_format = Read-Host -Prompt 'Enter fluent-bit output format (json_lines)'
+if ([string]::IsNullOrWhiteSpace($message_format)) {
+    $message_format = 'json_lines'
+}
+if ($message_format -eq 'json_lines') {
+    $message_nest = Read-Host -Prompt "Nest values under field ($input_chosen)"
+    $message_module = Read-Host -Prompt "Add `"module`" value ($input_chosen)"
+    if ([string]::IsNullOrWhiteSpace($message_nest)) {
+        $message_nest = $input_chosen
+    }
+    if ([string]::IsNullOrWhiteSpace($message_module)) {
+        $message_module = $input_chosen
+    }
+} else {
+    $message_nest = Read-Host -Prompt 'Nest values under field'
+    $message_module = Read-Host -Prompt 'Add "module" value'
+}
+
+###############################################################################
+# prompt for TLS client ca/certificate/key files
+$ca = ''
+$cert = ''
+$key = ''
+if ((Test-Path -Path './ca.crt' -PathType Leaf) -and
+    (Test-Path -Path './client.crt' -PathType Leaf) -and
+    (Test-Path -Path './client.key' -PathType Leaf)) {
+    $ca = './ca.crt'
+    $cert = './client.crt'
+    $key = './client.key'
+} elseif ((Test-Path -Path '../../filebeat/certs' -PathType Container) -and
+          (Test-Path -Path '../../filebeat/certs/ca.crt' -PathType Leaf) -and
+          (Test-Path -Path '../../filebeat/certs/client.crt' -PathType Leaf) -and
+          (Test-Path -Path '../../filebeat/certs/client.key' -PathType Leaf)) {
+    $ca = '../../filebeat/certs/ca.crt'
+    $cert = '../../filebeat/certs/client.crt'
+    $key = '../../filebeat/certs/client.key'
+}
+
+while (([string]::IsNullOrWhiteSpace($ca)) -or
+       ([string]::IsNullOrWhiteSpace($cert)) -or
+       ([string]::IsNullOrWhiteSpace($key)) -or
+       (-Not (Test-Path -Path "$ca" -PathType Leaf)) -or
+       (-Not (Test-Path -Path "$cert" -PathType Leaf)) -or
+       (-Not (Test-Path -Path "$key" -PathType Leaf))) {
+    Write-Host "Enter paths and filenames of client certificate files"
+    Write-Host "  e.g., files generated in Malcolm/filebeat/certs/ directory"
+    $ca = Read-Host -Prompt 'Enter CA certificate file'
+    $cert = Read-Host -Prompt 'Enter client certificate file'
+    $key = Read-Host -Prompt 'Enter client key file'
+}
+$ca = (Resolve-Path -Path "$ca")
+$cert = (Resolve-Path -Path "$cert")
+$key = (Resolve-Path -Path "$key")
+
+###############################################################################
+# build fluent-bit.exe configuration. saving it into a file rather than building
+# the command line as the escaping of quotes/spaces becomes tricky when building
+# a service
+
+$fluentbit_config = @()
+$fluentbit_config += "[SERVICE]"
+$fluentbit_config += "    Flush    1"
+$fluentbit_config += "    Daemon    off"
+
+# parser config file
+$fluentbit_parsers_conf = ''
+if (Test-Path -Path "$fluentbit_path/../conf/parsers.conf" -PathType Leaf) {
+    $fluentbit_parsers_conf = (Resolve-Path -Path "$fluentbit_path/../conf/parsers.conf")
+} elseif (Test-Path -Path "$fluentbit_path/parsers.conf" -PathType Leaf) {
+    $fluentbit_parsers_conf = (Resolve-Path -Path "$fluentbit_path/parsers.conf")
+}
+if ([string]::IsNullOrWhiteSpace($fluentbit_parsers_conf)) {
+    $fluentbit_parsers_conf = Read-Host -Prompt 'Enter location of fluent-bit parsers.conf'
+}
+if ((-Not ([string]::IsNullOrWhiteSpace($fluentbit_parsers_conf))) -and (Test-Path -Path "$fluentbit_parsers_conf" -PathType Leaf)) {
+    $fluentbit_config += "    Parsers_File    ${fluentbit_parsers_conf}"
+}
+
+# input
+$fluentbit_config += ""
+$fluentbit_config += "[INPUT]"
+$fluentbit_config += "    Name    ${input_chosen}"
+
+# input parameters
+foreach ($element in $param_map.GetEnumerator()) {
+    if (($($element.Name) -eq 'DB') -and ([string]::IsNullOrWhiteSpace($($element.Value)))) {
+        # if the monitor file/offset DB is an unspecified parameter, choose it for them
+        $fluentbit_config += "    $($element.Name)    $workdir\${input_chosen}_${malcolm_ip}_${now_unix_secs}.db"
+    } elseif (-Not ([string]::IsNullOrWhiteSpace($($element.Value)))) {
+        # otherwise output specified values as-is
+        $fluentbit_config += "    $($element.Name)    $($element.Value)"
+    }
+}
+
+# output parameters
+$fluentbit_config += ""
+$fluentbit_config += "[OUTPUT]"
+$fluentbit_config += "    Name    tcp://${malcolm_ip}:${malcolm_port}"
+$fluentbit_config += "    Match    *"
+$fluentbit_config += "    tls    on"
+$fluentbit_config += "    tls.verify    off"
+$fluentbit_config += "    tls.ca_file    ${ca}"
+$fluentbit_config += "    tls.crt_file    ${cert}"
+$fluentbit_config += "    tls.key_file    ${key}"
+$fluentbit_config += "    format    ${message_format}"
+$fluentbit_config += ""
+
+# filters
+if (-Not ([string]::IsNullOrWhiteSpace($message_nest))) {
+    $fluentbit_config += "[FILTER]"
+    $fluentbit_config += "    Name    nest"
+    $fluentbit_config += "    Operation    nest"
+    $fluentbit_config += "    Nested_under    ${message_nest}"
+    $fluentbit_config += "    WildCard    *"
+    $fluentbit_config += "    Match    *"
+    $fluentbit_config += ""
+}
+
+if (-Not ([string]::IsNullOrWhiteSpace($message_module))) {
+    $fluentbit_config += "[FILTER]"
+    $fluentbit_config += "    Name    record_modifier"
+    $fluentbit_config += "    Record    module ${message_module}"
+    $fluentbit_config += "    Match    *"
+    $fluentbit_config += ""
+}
+
+if (-Not ([string]::IsNullOrWhiteSpace($agent_name))) {
+    $fluentbit_config += "[FILTER]"
+    $fluentbit_config += "    Name    modify"
+    $fluentbit_config += "    Match    *"
+    $fluentbit_config += "    Add    host.name ${agent_name}"
+    $fluentbit_config += ""
+    $fluentbit_config += "[FILTER]"
+    $fluentbit_config += "    Name    nest"
+    $fluentbit_config += "    Match    *"
+    $fluentbit_config += "    Operation    nest"
+    $fluentbit_config += "    Wildcard    host.*"
+    $fluentbit_config += "    Nested_under    host"
+    $fluentbit_config += "    Remove_prefix    host."
+    $fluentbit_config += ""
+}
+
+
+# write configuration out to file for fluent-bit.exe to read upon execution
+$fluentbit_config_path = "${input_chosen}_${malcolm_ip}_${now_unix_secs}.cfg"
+($fluentbit_config -join "`n") + "`n" | Out-File -FilePath "${fluentbit_config_path}" -Encoding ascii -NoNewLine
+$fluentbit_config_path = (Resolve-Path -Path "$fluentbit_config_path")
+
+Write-Host ""
+Write-Host "$fluentbit_bin -c `"${fluentbit_config_path}`""
+
+# prompt the user if they want to create a service
+$title    = "Install fluent-bit Service"
+$question = "Install Windows service for ${input_chosen} to ${malcolm_ip}:${malcolm_port}?"
+$choices  = '&Yes', '&No'
+$decision = $Host.UI.PromptForChoice($title, $question, $choices, 1)
+if ($decision -eq 0) {
+    # prompt for service name and account to run under (default to current user)
+    do { $service_name = Read-Host -Prompt 'Enter name for service' } until (-Not [string]::IsNullOrWhiteSpace($service_name))
+    $service_account_default=[System.Security.Principal.WindowsIdentity]::GetCurrent().Name
+    $service_account = Read-Host -Prompt "Enter account name to run service ($service_account_default)"
+    if ([string]::IsNullOrWhiteSpace($service_account)) {
+        $service_account = $service_account_default
+    }
+
+    # create the service
+    $service_cmd = "${fluentbit_bin} -c ${fluentbit_config_path}"
+    New-Service -name $service_name `
+      -displayName $service_name `
+      -description "fluent-bit ${input_chosen} to ${malcolm_ip}:${malcolm_port}" `
+      -StartupType Automatic `
+      -Credential "$service_account" `
+      -binaryPathName "$service_cmd"
+
+    # prompt to start it
+    $title    = "Start fluent-bit Service"
+    $question = "Start Windows service for ${input_chosen} to ${malcolm_ip}:${malcolm_port}?"
+    $choices  = '&Yes', '&No'
+    $decision = $Host.UI.PromptForChoice($title, $question, $choices, 0)
+    if ($decision -eq 0) {
+        Restart-Service -DisplayName $service_name
+        Get-Service -DisplayName $service_name
+    }
+}
+
+###############################################################################
+# return to original directory
+Pop-Location