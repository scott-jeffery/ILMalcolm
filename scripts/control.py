#!/usr/bin/env python3
# -*- coding: utf-8 -*-

# Copyright (c) 2025 Battelle Energy Alliance, LLC.  All rights reserved.

import sys

sys.dont_write_bytecode = True

import argparse
import datetime
import errno
import fileinput
import getpass
import glob
import gzip
import json
import os
import platform
import re
import secrets
import shutil
import signal
import stat
import string
import tarfile
import tempfile
import time

from malcolm_common import (
    AskForPassword,
    AskForString,
    BoundPath,
    ChooseOne,
    ClearScreen,
    CONTAINER_RUNTIME_KEY,
    DetermineYamlFileFormat,
    DisplayMessage,
    DisplayProgramBox,
    DotEnvDynamic,
    EnvValue,
    GetUidGidFromEnv,
    KubernetesDynamic,
    LocalPathForContainerBindMount,
    MainDialog,
    MalcolmAuthFilesExist,
    GetMalcolmPath,
    MalcolmTmpPath,
    OrchestrationFramework,
    OrchestrationFrameworksSupported,
    PLATFORM_WINDOWS,
    posInt,
    ProcessLogLine,
    PROFILE_HEDGEHOG,
    PROFILE_KEY,
    PROFILE_MALCOLM,
    ScriptPath,
    UpdateEnvFiles,
    UserInputDefaultsBehavior,
    YAMLDynamic,
    YesOrNo,
)

from malcolm_utils import (
    CountUntilException,
    deep_get,
    dictsearch,
    eprint,
    flatten,
    EscapeAnsi,
    EscapeForCurl,
    get_iterable,
    get_primary_ip,
    LoadStrIfJson,
    ParseCurlFile,
    pushd,
    RemoveEmptyFolders,
    run_process,
    same_file_or_dir,
    str2bool,
    touch,
    which,
)

from malcolm_kubernetes import (
    CheckPersistentStorageDefs,
    get_node_hostnames_and_ips,
    GetPodNamesForService,
    PodExec,
    PrintNodeStatus,
    PrintPodStatus,
    REQUIRED_VOLUME_OBJECTS,
    StartMalcolm,
    StopMalcolm,
)

from base64 import b64encode
from collections import defaultdict, namedtuple
from subprocess import PIPE, STDOUT, DEVNULL, Popen, TimeoutExpired
from urllib.parse import urlparse
from itertools import chain, groupby

try:
    from contextlib import nullcontext
except ImportError:

    class nullcontext(object):
        def __init__(self, enter_result=None):
            self.enter_result = enter_result

        def __enter__(self):
            return self.enter_result

        def __exit__(self, *args):
            pass


###################################################################################################
ScriptName = os.path.basename(__file__)

pyPlatform = platform.system()

args = None
dockerBin = None
# dockerComposeBin might be e.g., ('docker', 'compose'), ('podman', 'compose'), or 'docker-compose', etc.
#   it will be flattened in run_process
dockerComposeBin = None
dockerComposeYaml = None
kubeImported = None
opensslBin = None
orchMode = None
shuttingDown = [False]
yamlImported = None
dotenvImported = None
MaxAskForValueCount = 100
UsernameRegex = re.compile(r'^[a-zA-Z][a-zA-Z0-9_\-.]+$')
UsernameMinLen = 4
UsernameMaxLen = 32
PasswordMinLen = 8
PasswordMaxLen = 128
TrueOrFalseNoQuote = lambda x: 'true' if x else 'false'

###################################################################################################
try:
    from colorama import init as ColoramaInit, Fore, Back, Style

    ColoramaInit()
    coloramaImported = True
except Exception:
    coloramaImported = False


###################################################################################################
# handle sigint/sigterm and set a global shutdown variable
def shutdown_handler(signum, frame):
    global shuttingDown
    shuttingDown[0] = True


###################################################################################################
def checkEnvFilesAndValues():
    global args
    global dockerComposeBin
    global orchMode
    global dotenvImported
    global yamlImported

    # if a specific config/*.env file doesn't exist, use the *.example.env files as defaults
<<<<<<< HEAD
    if os.path.isdir(examplesConfigDir := os.path.join(MalcolmPath, 'config')):

        # process copies, removes, etc. from env-var-actions.yml
=======
    if os.path.isdir(examplesConfigDir := os.path.join(GetMalcolmPath(), 'config')):

        # process renames, copies, removes, etc. from env-var-actions.yml
        envVarActionsYaml = None
>>>>>>> bad15250
        envVarActionsFile = os.path.join(examplesConfigDir, 'env-var-actions.yml')
        if os.path.isfile(envVarActionsFile):
            with open(envVarActionsFile, 'r') as f:
                envVarActionsYaml = yamlImported.YAML(typ='safe', pure=True).load(f)
            if envVarActionsYaml and isinstance(envVarActionsYaml, dict):

<<<<<<< HEAD
=======
                # renamed_environment_variable_files renames .env files from their old to new names
                if 'renamed_environment_variable_files' in envVarActionsYaml:
                    for destEnv, sourceEnv in envVarActionsYaml['renamed_environment_variable_files'].items():
                        destEnvFileName = os.path.join(args.configDir, destEnv.replace('_', '-') + '.env')
                        sourceEnvFileName = os.path.join(
                            args.configDir, next(iter(get_iterable(sourceEnv))).replace('_', '-') + '.env'
                        )
                        if os.path.isfile(sourceEnvFileName):
                            if not os.path.isfile(destEnvFileName):
                                shutil.move(sourceEnvFileName, destEnvFileName)
                                if args.debug:
                                    eprint(
                                        f"Renamed {os.path.basename(sourceEnvFileName)} to {os.path.basename(destEnvFileName)}"
                                    )
                            elif args.debug:
                                eprint(
                                    f"{os.path.basename(destEnvFileName)} does not exist, ignoring rename from {os.path.basename(sourceEnvFileName)}"
                                )
                        elif args.debug:
                            eprint(
                                f"{os.path.basename(sourceEnvFileName)} does not exist, ignoring rename to {os.path.basename(destEnvFileName)}"
                            )

>>>>>>> bad15250
                # copied_environment_variables contains values that used to be in one environment variable file
                #   but are now in another. This section only does the creation, not the removal (which should
                #   also be reflected in removed_environment_variables). This is non-destructive, meaning
                #   values already existing in the destination aren't overwritten.
                if 'copied_environment_variables' in envVarActionsYaml:
                    # top level in this hash represents the destination .env file
                    for destEnv, sourceEnvs in envVarActionsYaml['copied_environment_variables'].items():
                        # if the destination .env file already exists, read its current values
<<<<<<< HEAD
                        destEnvFileName = os.path.join(args.configDir, destEnv.replace('_', '-') + '.env')
=======
                        # if not, create it from .example if possible first
                        destEnvFileName = os.path.join(args.configDir, destEnv.replace('_', '-') + '.env')
                        if not os.path.isfile(destEnvFileName):
                            envExampleFile = os.path.join(
                                examplesConfigDir, os.path.basename(destEnvFileName) + '.example'
                            )
                            if os.path.isfile(envExampleFile):
                                if args.debug:
                                    eprint(f"Creating {destEnvFileName} from {os.path.basename(envExampleFile)}")
                                shutil.copyfile(envExampleFile, destEnvFileName)
>>>>>>> bad15250
                        destVars = (
                            dotenvImported.dotenv_values(destEnvFileName) if os.path.isfile(destEnvFileName) else dict()
                        )
                        # next level in this hash represents the source .env file
                        for sourceEnv, keys in sourceEnvs.items():
                            # read the source .env file's values
                            sourceEnvFileName = os.path.join(
                                args.configDir, next(iter(get_iterable(sourceEnv))).replace('_', '-') + '.env'
                            )
                            if not os.path.isfile(sourceEnvFileName):
                                sourceEnvFileName = os.path.join(
                                    examplesConfigDir, next(iter(get_iterable(sourceEnv))).replace('_', '-') + '.env'
                                )
                            if os.path.isfile(sourceEnvFileName):
                                sourceVars = dotenvImported.dotenv_values(sourceEnvFileName)
                                # open the destination file for writing new values
                                with open(destEnvFileName, "a") as destEnvFileHandle:
<<<<<<< HEAD
                                    for destKey, sourceKey in keys.items():
                                        # if a key exists in the source, but not in the dest, it needs to be written
                                        if (sourceKey in sourceVars) and (destKey not in destVars):
                                            if args.debug:
                                                eprint(
                                                    f"Creating {os.path.basename(destEnvFileName)}:{destKey} from {os.path.basename(sourceEnvFileName)}:{sourceKey}"
                                                )
                                            print(f"{destKey}={sourceVars[sourceKey]}", file=destEnvFileHandle)
=======
                                    newlineAdded = False
                                    for destKey, sourceKey in keys.items():
                                        sourceVarName = None
                                        # in the yml, the variable could be defined like this:
                                        #
                                        # destfile:
                                        #   sourcefile:
                                        #     destvarname:
                                        #       sourcevarname
                                        #
                                        # in which case the value of sourcefile.sourcevarname is added as
                                        #   destfile.destvarname
                                        #
                                        # another option is this:
                                        #
                                        # destfile:
                                        #   sourcefile:
                                        #     destvarname:
                                        #       sourcevarname:
                                        #         "true": disabled
                                        #         "false": local
                                        #
                                        # when this is the case (sourcevarname is a hash), the value of
                                        #   sourcefile.sourcefilename is looked up in this hash, and
                                        #   if it exists, that value is added as destfile.destfilename
                                        if (
                                            (
                                                (isinstance(sourceKey, str) and (sourceVarName := sourceKey))
                                                or (
                                                    isinstance(sourceKey, dict)
                                                    and (len(sourceKey) == 1)
                                                    and (sourceVarName := next(iter(sourceKey)))
                                                )
                                            )
                                            # if a key exists in the source, but not in the dest, it needs to be written
                                            and (destKey not in destVars)
                                            and sourceVarName in sourceVars
                                        ):
                                            if args.debug:
                                                eprint(
                                                    f"Creating {os.path.basename(destEnvFileName)}:{destKey} from {os.path.basename(sourceEnvFileName)}:{sourceVarName} ({type(sourceKey).__name__})"
                                                )
                                            if not newlineAdded:
                                                print('', file=destEnvFileHandle)
                                                newlineAdded = True
                                            if isinstance(sourceKey, dict) and (
                                                destVal := {
                                                    str(k): str(v) for k, v in sourceKey[sourceVarName].items()
                                                }.get(str(sourceVars[sourceVarName]), None)
                                            ):
                                                print(f"{destKey}={destVal}", file=destEnvFileHandle)
                                            else:
                                                print(f"{destKey}={sourceVars[sourceVarName]}", file=destEnvFileHandle)
>>>>>>> bad15250

                # removed_environment_variables contains values that used to be in an environment variable file, but no longer belong there
                if 'removed_environment_variables' in envVarActionsYaml:
                    keyPattern = re.compile(r'^\s*([A-Za-z0-9_]+)\s*=')
                    # top level in this hash represents the .env file to modify
                    for envFile, keys in envVarActionsYaml['removed_environment_variables'].items():
                        envFileName = os.path.join(args.configDir, envFile.replace('_', '-') + '.env')
                        if os.path.isfile(envFileName):
                            # read the keys and filter out the ones to be removed
                            with open(envFileName, 'r') as f:
                                allLines = [x.strip() for x in f.readlines()]
                            filteredLines = [
                                line
                                for line in allLines
                                if (not keyPattern.match(line)) or (keyPattern.match(line).group(1) not in keys)
                            ]
                            # if changes were made, update the .env file
                            if allLines != filteredLines:
                                # if all that remains are comments, blank lines, or the K8S_SECRET key, just delete the .env file
                                remainingLines = [
                                    x
                                    for x in filteredLines
                                    if (len(x) > 0) and (not x.startswith('#')) and (not x.startswith('K8S_SECRET'))
                                ]
                                if remainingLines:
                                    # write the remaining unfiltered lines to the .env file
                                    if args.debug:
                                        eprint(f"Removing {keys} from {os.path.basename(envFileName)}")
                                    with open(envFileName, 'w') as f:
                                        f.write("\n".join(filteredLines))
                                else:
                                    # nothing left, no reason to save this .env file
                                    if args.debug:
                                        eprint(f"Removing {keys}, deleting {os.path.basename(envFileName)}")
                                    os.unlink(envFileName)

        # creating missing .env file from .env.example file
<<<<<<< HEAD
        for envExampleFile in glob.glob(os.path.join(examplesConfigDir, '*.env.example')):
=======
        for envExampleFile in sorted(glob.glob(os.path.join(examplesConfigDir, '*.env.example'))):
>>>>>>> bad15250
            envFile = os.path.join(args.configDir, os.path.basename(envExampleFile[: -len('.example')]))
            if not os.path.isfile(envFile):
                if args.debug:
                    eprint(f"Creating {envFile} from {os.path.basename(envExampleFile)}")
                shutil.copyfile(envExampleFile, envFile)

        # now, example the .env and .env.example file for individual values, and create any that are
        # in the .example file but missing in the .env file
        for envFile in sorted(glob.glob(os.path.join(args.configDir, '*.env'))):
            envExampleFile = os.path.join(examplesConfigDir, os.path.basename(envFile) + '.example')
            if os.path.isfile(envExampleFile):
                envValues = dotenvImported.dotenv_values(envFile)
                exampleValues = dotenvImported.dotenv_values(envExampleFile)
                missingVars = list(set(exampleValues.keys()).difference(set(envValues.keys())))
                if missingVars:
                    if args.debug:
                        eprint(
                            f"Missing {missingVars} in {os.path.basename(envFile)} from {os.path.basename(envExampleFile)}"
                        )
                    with open(envFile, "a") as envFileHandle:
                        print('', file=envFileHandle)
                        print('', file=envFileHandle)
                        print(
                            f'# missing variables created from {os.path.basename(envExampleFile)} at {str(datetime.datetime.now())}',
                            file=envFileHandle,
                        )
                        for missingVar in missingVars:
                            print(f"{missingVar}={exampleValues[missingVar]}", file=envFileHandle)
###################################################################################################
# The Arkime wise service stores all information in  .ini file.
# This function creates the .ini file if it does not exist. 
# This files is based off of th wise.ini.example file.
#
def checkWiseFile():
    arkimePath = "./arkime/etc"
    wiseFile = os.path.join(arkimePath, 'wise.ini')
    wiseExampleFile = os.path.join(arkimePath, 'wise.ini.example')
    if not os.path.isfile(wiseFile):
        if args.debug:
            eprint(f"Creating {wiseFile} from {os.path.basename(wiseExampleFile)}")
        shutil.copyfile(wiseExampleFile, wiseFile)

        # files or directories that need to be relocated, only if:
        #   - deployment mode is docker compose
        #   - Malcolm is not running
        #   - the source exists
        #   - the destination does not exist
        if (
            envVarActionsYaml
            and isinstance(envVarActionsYaml, dict)
            and (orchMode is OrchestrationFramework.DOCKER_COMPOSE)
            and ('relocated_files' in envVarActionsYaml)
        ):
            osEnv = os.environ.copy()
            if not args.noTmpDirOverride:
                osEnv['TMPDIR'] = MalcolmTmpPath
            err, out = run_process(
                [
                    dockerComposeBin,
                    '--profile',
                    args.composeProfile,
                    '-f',
                    args.composeFile,
                    'ps',
                    '--services',
                    '--status=running',
                ],
                env=osEnv,
                stderr=False,
                debug=args.debug,
            )
            out[:] = [x for x in out if x]
            if (err == 0) and (len(out) == 0):
                for src, dst in envVarActionsYaml['relocated_files'].items():
                    srcPath = os.path.join(GetMalcolmPath(), src)
                    dstPath = os.path.join(GetMalcolmPath(), next(iter(get_iterable(dst))))
                    if os.path.exists(dstPath) or (not os.path.exists(srcPath)):
                        if args.debug:
                            eprint(f'Either "{dst}" already exists or "{src}" does not, ignoring in relocated_files')
                    else:
                        try:
                            shutil.move(srcPath, dstPath)
                            if args.debug:
                                eprint(f'Relocated "{src}" to "{dst}"')
                        except Exception as e:
                            eprint(f'Error relocating "{src}" to "{dst}": {e}')


###################################################################################################
# perform a service-keystore operation in a container
#
# service - the service in the docker-compose YML file
# keystore_args - arguments to pass to the service-keystore binary in the container
# run_process_kwargs - keyword arguments to pass to run_process
#
# returns True (success) or False (failure)
#
def keystore_op(service, dropPriv=False, *keystore_args, **run_process_kwargs):
    global args
    global dockerBin
    global dockerComposeBin
    global orchMode

    err = -1
    results = []

    # the opensearch containers all follow the same naming pattern for these executables
    keystoreBinProc = f"/usr/share/{service}/bin/{service}-keystore"
    uidGidDict = GetUidGidFromEnv(args.configDir)

    if orchMode is OrchestrationFramework.DOCKER_COMPOSE:
        # if we're using docker-uid-gid-setup.sh to drop privileges as we spin up a container
        dockerUidGuidSetup = "/usr/local/bin/docker-uid-gid-setup.sh"

        # compose use local temporary path
        osEnv = os.environ.copy()
        if not args.noTmpDirOverride:
            osEnv['TMPDIR'] = MalcolmTmpPath

        # open up the docker-compose file and "grep" for the line where the keystore file
        # is bind-mounted into the service container (once and only once). the bind
        # mount needs to exist in the YML file and the local directory containing the
        # keystore file needs to exist (although the file itself might not yet).
        # also get PUID and PGID variables from the docker-compose file.
        localKeystore = None
        localKeystoreDir = None
        localKeystorePreExists = False
        composeFileKeystore = f"/usr/share/{service}/config/persist/{service}.keystore"
        volumeKeystore = f"/usr/share/{service}/config/{service}.keystore"
        volumeKeystoreDir = os.path.dirname(volumeKeystore)

        try:
            localKeystore = LocalPathForContainerBindMount(
                service,
                dockerComposeYaml,
                composeFileKeystore,
                GetMalcolmPath(),
            )
            if localKeystore:
                localKeystore = os.path.realpath(localKeystore)
                localKeystoreDir = os.path.dirname(localKeystore)

            if (localKeystore is not None) and os.path.isdir(localKeystoreDir):
                localKeystorePreExists = os.path.isfile(localKeystore)

                dockerCmd = None

                # determine if Malcolm is running; if so, we'll use docker-compose exec, other wise we'll use docker run
                err, out = run_process(
                    [dockerComposeBin, '--profile', args.composeProfile, '-f', args.composeFile, 'ps', '-q', service],
                    env=osEnv,
                    stderr=False,
                    debug=args.debug,
                )
                out[:] = [x for x in out if x]
                if (err == 0) and (len(out) > 0):
                    # Malcolm is running, we can use an existing container

                    # assemble the service-keystore command
                    dockerCmd = [
                        dockerComposeBin,
                        '--profile',
                        args.composeProfile,
                        '-f',
                        args.composeFile,
                        'exec',
                        # if using stdin, indicate the container is "interactive", else noop (duplicate --rm)
                        '-T' if ('stdin' in run_process_kwargs and run_process_kwargs['stdin']) else '',
                        # execute as UID:GID in docker-compose.yml file
                        '-u',
                        f'{uidGidDict["PUID"]}:{uidGidDict["PGID"]}',
                        # the work directory in the container is the directory to contain the keystore file
                        '-w',
                        volumeKeystoreDir,
                        # the service name
                        service,
                        # the executable filespec
                        keystoreBinProc,
                    ]

                else:
                    # Malcolm isn't running, do 'docker run' to spin up a temporary container to run the ocmmand

                    # "grep" the docker image out of the service's image: value from the docker-compose YML file
                    serviceImage = None
                    composeFileLines = list()
                    with open(args.composeFile, 'r') as f:
                        composeFileLines = [
                            x for x in f.readlines() if f'image: ghcr.io/idaholab/malcolm/{service}' in x
                        ]
                    if (len(composeFileLines) > 0) and (len(composeFileLines[0]) > 0):
                        imageLineValues = composeFileLines[0].split()
                        if len(imageLineValues) > 1:
                            serviceImage = imageLineValues[1]

                    if serviceImage is not None:
                        # assemble the service-keystore command
                        dockerCmd = [
                            dockerBin,
                            'run',
                            # remove the container when complete
                            '--rm',
                            # if using podman, use --userns keep-id
                            ['--userns', 'keep-id'] if dockerBin.startswith('podman') else '',
                            # if using stdin, indicate the container is "interactive", else noop
                            '-i' if ('stdin' in run_process_kwargs and run_process_kwargs['stdin']) else '',
                            # if     dropPriv, dockerUidGuidSetup will take care of dropping privileges for the correct UID/GID
                            # if NOT dropPriv, enter with the keystore executable directly
                            '--entrypoint',
                            dockerUidGuidSetup if dropPriv else keystoreBinProc,
                            '--env',
                            f'PUID={uidGidDict["PUID"]}',
                            '--env',
                            f'DEFAULT_UID={uidGidDict["PUID"]}',
                            '--env',
                            f'PGID={uidGidDict["PGID"]}',
                            '--env',
                            f'DEFAULT_GID={uidGidDict["PGID"]}',
                            '--env',
                            f'PUSER_CHOWN={volumeKeystoreDir}',
                            # rw bind mount the local directory to contain the keystore file to the container directory
                            '-v',
                            f'{localKeystoreDir}:{volumeKeystoreDir}:rw',
                            # the work directory in the container is the directory to contain the keystore file
                            '-w',
                            volumeKeystoreDir,
                            # if     dropPriv, execute as root, as docker-uid-gid-setup.sh will drop privileges for us
                            # if NOT dropPriv, execute as UID:GID in docker-compose.yml file
                            '-u',
                            'root' if dropPriv else f'{uidGidDict["PUID"]}:{uidGidDict["PGID"]}',
                            # the service image name grepped from the YML file
                            serviceImage,
                        ]

                        if dropPriv:
                            # the keystore executable filespec (as we used dockerUidGuidSetup as the entrypoint)
                            dockerCmd.append(keystoreBinProc)

                    else:
                        raise Exception(f'Unable to identify docker image for {service} in {args.composeFile}')

                if dockerCmd is not None:
                    # append whatever other arguments to pass to the executable filespec
                    if keystore_args:
                        dockerCmd.extend(list(keystore_args))

                    dockerCmd[:] = [x for x in dockerCmd if x]

                    # execute the command, passing through run_process_kwargs to run_process as expanded keyword arguments
                    err, results = run_process(dockerCmd, env=osEnv, debug=args.debug, **run_process_kwargs)
                    if (err != 0) or (not os.path.isfile(localKeystore)):
                        raise Exception(f'Error processing command {service} keystore: {results}')

                else:
                    raise Exception(f'Unable formulate keystore command for {service} in {args.composeFile}')

            else:
                raise Exception(
                    f'Unable to identify a unique keystore file bind mount for {service} in {args.composeFile}'
                )

        except Exception as e:
            if err == 0:
                err = -1

            # don't be so whiny if the "create" failed just because it already existed or a 'remove' failed on a nonexistant item
            if (
                (not args.debug)
                and list(keystore_args)
                and (len(list(keystore_args)) > 0)
                and (list(keystore_args)[0].lower() in ('create', 'remove'))
                and localKeystorePreExists
            ):
                pass
            else:
                eprint(e)

    elif orchMode is OrchestrationFramework.KUBERNETES:
        cmd = [keystoreBinProc]
        if keystore_args:
            cmd.extend(list(keystore_args))
        cmd = [x for x in cmd if x]

        podsResults = PodExec(
            service,
            args.namespace,
            [x for x in cmd if x],
            stdin=(
                run_process_kwargs['stdin'] if ('stdin' in run_process_kwargs and run_process_kwargs['stdin']) else None
            ),
        )

        err = 0 if all([deep_get(v, ['err'], 1) == 0 for k, v in podsResults.items()]) else 1
        results = list(chain(*[deep_get(v, ['output'], '') for k, v in podsResults.items()]))

        if args.debug:
            dbgStr = f"{len(podsResults)} pods: {cmd}({run_process_kwargs['stdin'][:80] + bool(run_process_kwargs['stdin'][80:]) * '...' if 'stdin' in run_process_kwargs and run_process_kwargs['stdin'] else ''}) returned {err}: {results}"
            eprint(dbgStr)
            for podname, podResults in podsResults.items():
                dbgStr = f"{podname}: {cmd}({run_process_kwargs['stdin'][:80] + bool(run_process_kwargs['stdin'][80:]) * '...' if 'stdin' in run_process_kwargs and run_process_kwargs['stdin'] else ''}) returned {deep_get(podResults, ['err'], 1)}: {deep_get(podResults, ['output'], 'unknown')}"
                eprint(dbgStr)

    else:
        raise Exception(
            f'{sys._getframe().f_code.co_name} does not yet support {orchMode} with profile {args.composeProfile}'
        )

    return (err == 0), results


###################################################################################################
def status():
    global args
    global dockerComposeBin
    global orchMode

    if orchMode is OrchestrationFramework.DOCKER_COMPOSE:
        # docker-compose use local temporary path
        osEnv = os.environ.copy()
        if not args.noTmpDirOverride:
            osEnv['TMPDIR'] = MalcolmTmpPath

        cmd = [dockerComposeBin, '--profile', args.composeProfile, '-f', args.composeFile, 'ps']
        if args.service is not None:
            cmd.append(args.service)

        err, out = run_process(
            cmd,
            env=osEnv,
            debug=args.debug,
        )
        if err == 0:
            print("\n".join(out))
        else:
            eprint("Failed to display Malcolm status\n")
            eprint("\n".join(out))

    elif orchMode is OrchestrationFramework.KUBERNETES:
        try:
            PrintNodeStatus()
            print()
        except Exception as e:
            if args.debug:
                eprint(f'Error getting node status: {e}')
        try:
            PrintPodStatus(namespace=args.namespace)
            print()
        except Exception as e:
            eprint(f'Error getting {args.namespace} status: {e}')

    else:
        raise Exception(f'{sys._getframe().f_code.co_name} does not yet support {orchMode}')


###################################################################################################
def printURLs():
    global orchMode

    if orchMode is OrchestrationFramework.KUBERNETES:
        addrs = get_node_hostnames_and_ips(mastersOnly=True)
        if not any((addrs['external'], addrs['hostname'])):
            addrs = get_node_hostnames_and_ips(mastersOnly=False)
        if addrs['external']:
            myIp = addrs['external'][0]
        elif addrs['hostname']:
            myIp = addrs['hostname'][0]
        elif addrs['internal']:
            myIp = addrs['internal'][0]
        else:
            myIp = '<cluster IP>'
    else:
        myIp = get_primary_ip()

    print(f"\nMalcolm services can be accessed at https://{myIp}/")
    print("------------------------------------------------------------------------------")


###################################################################################################
def netboxBackup(backupFileName=None):
    global args
    global dockerComposeBin
    global orchMode
    global dotenvImported

    backupFileName, backupMediaFileName = None, None

    uidGidDict = GetUidGidFromEnv(args.configDir)

    postgresEnvFile = os.path.join(args.configDir, 'postgres.env')
    postgresEnvs = dict()
    if os.path.isfile(postgresEnvFile):
        postgresEnvs.update(dotenvImported.dotenv_values(postgresEnvFile))

    if (orchMode is OrchestrationFramework.DOCKER_COMPOSE) and (args.composeProfile == PROFILE_MALCOLM):
        # docker-compose use local temporary path
        osEnv = os.environ.copy()
        if not args.noTmpDirOverride:
            osEnv['TMPDIR'] = MalcolmTmpPath

        dockerCmd = [
            dockerComposeBin,
            '--profile',
            args.composeProfile,
            '-f',
            args.composeFile,
            'exec',
            # disable pseudo-TTY allocation
            '-T',
            # execute as UID:GID in docker-compose.yml file
            '-u',
            f'{uidGidDict["PUID"]}:{uidGidDict["PGID"]}',
            'postgres',
            'pg_dump',
            '--username',
            postgresEnvs.get('POSTGRES_NETBOX_USER', 'netbox'),
            '-d',
            postgresEnvs.get('POSTGRES_NETBOX_DB', 'netbox'),
        ]

        err, results = run_process(dockerCmd, env=osEnv, debug=args.debug, stdout=True, stderr=False)
        if (err != 0) or (len(results) == 0):
            raise Exception('Error creating NetBox configuration database backup')

        if (backupFileName is None) or (len(backupFileName) == 0):
            backupFileName = f"malcolm_netbox_backup_{time.strftime('%Y%m%d-%H%M%S')}.gz"

        with gzip.GzipFile(backupFileName, "wb") as f:
            f.write(bytes('\n'.join(results), 'utf-8'))

        backupFileParts = os.path.splitext(backupFileName)
        backupMediaFileName = backupFileParts[0] + ".media.tar.gz"
        with tarfile.open(backupMediaFileName, 'w:gz') as t:
            t.add(os.path.join(os.path.join(GetMalcolmPath(), 'netbox'), 'media'), arcname='.')

    elif orchMode is OrchestrationFramework.KUBERNETES:
        if podsResults := PodExec(
            service='postgres',
            container='postgres-container',
            namespace=args.namespace,
            command=[
                'pg_dump',
                '--username',
                postgresEnvs.get('POSTGRES_NETBOX_USER', 'netbox'),
                '-d',
                postgresEnvs.get('POSTGRES_NETBOX_DB', 'netbox'),
            ],
            maxPodsToExec=1,
        ):
            podName = next(iter(podsResults))
            err = podsResults[podName]['err']
            results = podsResults[podName]['output']
        else:
            err = 1
            results = []

        if (err != 0) or (len(results) == 0):
            raise Exception('Error creating NetBox configuration database backup')

        if (backupFileName is None) or (len(backupFileName) == 0):
            backupFileName = f"malcolm_netbox_backup_{time.strftime('%Y%m%d-%H%M%S')}.gz"

        with gzip.GzipFile(backupFileName, "wb") as f:
            f.write(bytes('\n'.join(results), 'utf-8'))

        # TODO: can't backup netbox/media directory via kubernetes at the moment
        backupMediaFileName = None

    else:
        raise Exception(
            f'{sys._getframe().f_code.co_name} does not yet support {orchMode} with profile {args.composeProfile}'
        )

    return backupFileName, backupMediaFileName


###################################################################################################
def netboxRestore(backupFileName=None):
    global args
    global dockerComposeBin
    global orchMode

    if backupFileName and os.path.isfile(backupFileName):
        uidGidDict = GetUidGidFromEnv(args.configDir)

        if (orchMode is OrchestrationFramework.DOCKER_COMPOSE) and (args.composeProfile == PROFILE_MALCOLM):
            # docker-compose use local temporary path
            osEnv = os.environ.copy()
            if not args.noTmpDirOverride:
                osEnv['TMPDIR'] = MalcolmTmpPath

            dockerCmdBase = [
                dockerComposeBin,
                '--profile',
                args.composeProfile,
                '-f',
                args.composeFile,
                'exec',
                # disable pseudo-TTY allocation
                '-T',
                # execute as UID:GID in docker-compose.yml file
                '-u',
                f'{uidGidDict["PUID"]}:{uidGidDict["PGID"]}',
                # run in the netbox container
                'netbox',
            ]

            # get remote temporary directory for restore
            dockerCmd = dockerCmdBase + ['mktemp', '-d', '-t', 'restore.XXXXXXXXXX']
            err, results = run_process(dockerCmd, env=osEnv, debug=args.debug)
            if (err == 0) and results:
                tmpRestoreDir = results[0]
            else:
                tmpRestoreDir = '/tmp'

            try:
                # copy database backup and media backup to remote temporary directory
                for tmpFile in [
                    x
                    for x in [backupFileName, os.path.splitext(backupFileName)[0] + ".media.tar.gz"]
                    if os.path.isfile(x)
                ]:
                    dockerCmd = dockerCmdBase + ['tee', os.path.join(tmpRestoreDir, os.path.basename(tmpFile))]
                    with open(tmpFile, 'rb') as f:
                        err, results = run_process(
                            dockerCmd, env=osEnv, debug=args.debug, stdout=False, stderr=True, stdin=f.read()
                        )
                    if err != 0:
                        raise Exception(
                            f'Error {err} copying backed-up NetBox file {os.path.basename(tmpFile)} to {tmpRestoreDir}: {results}'
                        )

                # perform the restore inside the container
                dockerCmd = dockerCmdBase + [
                    '/opt/netbox/venv/bin/python',
                    '/usr/local/bin/netbox_init.py',
                    '--preload-backup',
                    os.path.join(tmpRestoreDir, os.path.basename(backupFileName)),
                ]
                err, results = run_process(dockerCmd, env=osEnv, debug=args.debug)
                if err != 0:
                    raise Exception(
                        f'Error {err} restoring NetBox database {os.path.basename(backupFileName)}: {results}'
                    )

            finally:
                # cleanup the remote directory
                if tmpRestoreDir != '/tmp':
                    dockerCmd = dockerCmdBase + ['rm', '-rf', tmpRestoreDir]
                else:
                    dockerCmd = dockerCmdBase + [
                        'bash',
                        '-c',
                        f"rm -f {tmpRestoreDir}/{os.path.splitext(backupFileName)[0]}*",
                    ]
                run_process(dockerCmd, env=osEnv, debug=args.debug)

        elif orchMode is OrchestrationFramework.KUBERNETES:
            # copy database backup and media backup to remote temporary directory
            try:
                service_name = "netbox"
                container_name = "netbox-container"
                tmpRestoreDir = '/tmp'
                tmpRestoreFile = os.path.join(
                    tmpRestoreDir, os.path.splitext(os.path.basename(backupFileName))[0] + '.txt'
                )
                with gzip.open(backupFileName, 'rt') as f:
                    if podsResults := PodExec(
                        service=service_name,
                        namespace=args.namespace,
                        command=['tee', tmpRestoreFile],
                        stdout=False,
                        stderr=True,
                        stdin=f.read(),
                        container=container_name,
                    ):
                        err = 0 if all([deep_get(v, ['err'], 1) == 0 for k, v in podsResults.items()]) else 1
                        results = list(chain(*[deep_get(v, ['output'], '') for k, v in podsResults.items()]))
                    else:
                        err = 1
                        results = []
                if err != 0:
                    raise Exception(
                        f'Error {err} copying backed-up NetBox file {os.path.basename(backupFileName)} to {tmpRestoreFile}: {results}'
                    )

                # perform the restore inside the container
                if podsResults := PodExec(
                    service=service_name,
                    namespace=args.namespace,
                    command=[
                        '/opt/netbox/venv/bin/python',
                        '/usr/local/bin/netbox_init.py',
                        '--preload-backup',
                        tmpRestoreFile,
                    ],
                    container=container_name,
                ):
                    err = 0 if all([deep_get(v, ['err'], 1) == 0 for k, v in podsResults.items()]) else 1
                    results = list(chain(*[deep_get(v, ['output'], '') for k, v in podsResults.items()]))
                else:
                    err = 1
                    results = []
                if err != 0:
                    raise Exception(
                        f'Error {err} restoring NetBox database {os.path.basename(backupFileName)}: {results}'
                    )

            finally:
                # cleanup on other side
                PodExec(
                    service=service_name,
                    namespace=args.namespace,
                    command=[
                        'bash',
                        '-c',
                        f"rm -f {tmpRestoreDir}/{os.path.splitext(backupFileName)[0]}*",
                    ],
                    container=container_name,
                )

        else:
            raise Exception(
                f'{sys._getframe().f_code.co_name} does not yet support {orchMode} with profile {args.composeProfile}'
            )


###################################################################################################
def logs():
    global args
    global dockerBin
    global dockerComposeBin
    global orchMode
    global shuttingDown

    finishedStartingRegEx = re.compile(r'.+Pipelines\s+running\s+\{.*:non_running_pipelines=>\[\]\}')

    osEnv = os.environ.copy()
    # use local temporary path
    if not args.noTmpDirOverride:
        osEnv['TMPDIR'] = MalcolmTmpPath

    if orchMode is OrchestrationFramework.DOCKER_COMPOSE:
        # increase COMPOSE_HTTP_TIMEOUT to be ridiculously large so docker-compose never times out the TTY doing debug output
        osEnv['COMPOSE_HTTP_TIMEOUT'] = '100000000'

        cmd = [dockerComposeBin, '--profile', args.composeProfile, '-f', args.composeFile, 'ps']
        if args.service is not None:
            cmd.append(args.service)
        err, out = run_process(
            cmd,
            env=osEnv,
            debug=args.debug,
        )
        print("\n".join(out))

        cmd = [
            dockerComposeBin,
            '--profile',
            args.composeProfile,
            '-f',
            args.composeFile,
            'logs',
            '--tail',
            str(args.logLineCount) if args.logLineCount else 'all',
            '-f',
        ]
        if args.service is not None:
            cmd.append(args.service)

    elif orchMode is OrchestrationFramework.KUBERNETES:
        if which("stern"):
            cmd = [
                "stern",
                "--kubeconfig",
                args.composeFile,
                "--only-log-lines",
                "--color",
                'auto' if coloramaImported else 'never',
                "--template",
                (
                    '{{.Namespace}}/{{color .PodColor .PodName}}/{{color .ContainerColor .ContainerName}} | {{.Message}}{{"\\n"}}'
                    if args.debug
                    else '{{color .ContainerColor .ContainerName}} | {{.Message}}{{"\\n"}}'
                ),
                '--tail',
                str(args.logLineCount) if args.logLineCount else '-1',
            ]

            if args.namespace:
                cmd.extend(['--namespace', args.namespace])
            else:
                cmd.append('--all-namespaces')
            cmd.append(args.service if args.service else '.*')

        else:
            raise Exception(
                f'{sys._getframe().f_code.co_name} with orchestration mode {orchMode} requires "stern" (https://github.com/stern/stern/releases/latest)'
            )

    else:
        cmd = []
        raise Exception(f'{sys._getframe().f_code.co_name} does not yet support {orchMode}')

    if cmd:
        process = Popen(
            list(flatten(cmd)),
            env=osEnv,
            stdout=PIPE,
            stderr=None if args.debug else DEVNULL,
        )
        while not shuttingDown[0]:
            output = process.stdout.readline()
            if not output:
                if process.poll() is not None:
                    break
                else:
                    time.sleep(0.5)

            elif output := ProcessLogLine(output, debug=args.debug):
                print(output)

            if (
                output
                and (args.cmdStart or args.cmdRestart)
                and (not args.cmdLogs)
                and finishedStartingRegEx.match(output)
            ):
                shuttingDown[0] = True
                process.terminate()
                try:
                    process.wait(timeout=5.0)
                except TimeoutExpired:
                    process.kill()

                print("\nStarted Malcolm\n")
                printURLs()

        process.poll()


###################################################################################################
def stop(wipe=False):
    global args
    global dockerBin
    global dockerComposeBin
    global dockerComposeYaml
    global orchMode

    if orchMode is OrchestrationFramework.DOCKER_COMPOSE:
        # docker-compose use local temporary path
        osEnv = os.environ.copy()
        if not args.noTmpDirOverride:
            osEnv['TMPDIR'] = MalcolmTmpPath

        if args.service is not None:
            # stopping a single (or multiple services)
            err, out = run_process(
                [dockerComposeBin, '--profile', args.composeProfile, '-f', args.composeFile, 'stop'] + args.service,
                env=osEnv,
                debug=args.debug,
            )
            if err == 0:
                eprint(f"Stopped Malcolm's {args.service} services\n")
                err, out = run_process(
                    [dockerComposeBin, '--profile', args.composeProfile, '-f', args.composeFile, 'rm', '--force']
                    + args.service,
                    env=osEnv,
                    debug=args.debug,
                )
                if err == 0:
                    eprint(f"Removed Malcolm's {args.service} services\n")
                else:
                    eprint(f"Malcolm's {args.service} services failed to remove\n")
                    eprint("\n".join(out))
                    exit(err)
            else:
                eprint(f"Malcolm's {args.service} services failed to stop\n")
                eprint("\n".join(out))
                exit(err)

        else:
            # stopping malcolm
            # if stop.sh is being called with wipe.sh (after the docker-compose file)
            # then also remove named and anonymous volumes (not external volumes, of course)
            err, out = run_process(
                [dockerComposeBin, '--profile', args.composeProfile, '-f', args.composeFile, 'down', '--volumes'][
                    : 7 if wipe else -1
                ],
                env=osEnv,
                debug=args.debug,
            )
            if err == 0:
                eprint("Stopped Malcolm\n")
            else:
                eprint("Malcolm failed to stop\n")
                eprint("\n".join(out))
                exit(err)

            if wipe:
                # there is some overlap here among some of these containers, but it doesn't matter
                boundPathsToWipe = (
                    BoundPath("filebeat", "/zeek", True, None, None),
                    BoundPath("file-monitor", "/zeek/logs", True, None, None),
                    BoundPath("opensearch", "/usr/share/opensearch/data", True, ["nodes"], None),
                    BoundPath("pcap-monitor", "/pcap", True, ["arkime-live", "processed", "upload"], None),
                    BoundPath("suricata", "/var/log/suricata", True, None, ["."]),
                    BoundPath(
                        "upload",
                        "/var/www/upload/server/php/chroot/files",
                        True,
                        [os.path.join('tmp', 'spool'), "variants"],
                        None,
                    ),
                    BoundPath("zeek", "/zeek/extract_files", True, None, None),
                    BoundPath("zeek", "/zeek/upload", True, None, None),
                    BoundPath("zeek-live", "/zeek/live", True, ["spool"], None),
                    BoundPath(
                        "filebeat",
                        "/zeek",
                        False,
                        ["processed", "current", "live"],
                        ["processed", "current", "live"],
                    ),
                )
                for boundPath in boundPathsToWipe:
                    localPath = LocalPathForContainerBindMount(
                        boundPath.service,
                        dockerComposeYaml,
                        boundPath.target,
                        GetMalcolmPath(),
                    )
                    if localPath and os.path.isdir(localPath):
                        # delete files
                        if boundPath.files:
                            if args.debug:
                                eprint(f'Walking "{localPath}" for file deletion')
                            for root, dirnames, filenames in os.walk(localPath, topdown=True, onerror=None):
                                for file in filenames:
                                    fileSpec = os.path.join(root, file)
                                    if (os.path.isfile(fileSpec) or os.path.islink(fileSpec)) and (
                                        not file.startswith('.git')
                                    ):
                                        try:
                                            os.remove(fileSpec)
                                        except Exception:
                                            pass
                        # delete whole directories
                        if boundPath.relative_dirs:
                            for relDir in get_iterable(boundPath.relative_dirs):
                                tmpPath = os.path.join(localPath, relDir)
                                if os.path.isdir(tmpPath):
                                    if args.debug:
                                        eprint(f'Performing rmtree on "{tmpPath}"')
                                    shutil.rmtree(tmpPath, ignore_errors=True)
                        # cleanup empty directories
                        if boundPath.clean_empty_dirs:
                            for cleanDir in get_iterable(boundPath.clean_empty_dirs):
                                tmpPath = os.path.join(localPath, cleanDir)
                                if os.path.isdir(tmpPath):
                                    if args.debug:
                                        eprint(f'Performing RemoveEmptyFolders on "{tmpPath}"')
                                    RemoveEmptyFolders(tmpPath, removeRoot=False)

                eprint("Malcolm has been stopped and its data cleared\n")

    elif orchMode is OrchestrationFramework.KUBERNETES:
        stopResults = StopMalcolm(
            namespace=args.namespace,
            deleteNamespace=args.deleteNamespace and wipe,
            deletePVCsAndPVs=wipe,
        )
        if dictsearch(stopResults, 'error'):
            eprint(f"Removing resources in the {args.namespace} namespace returned the following error(s):\n")
            eprint(stopResults)
            eprint()
        else:
            eprint(f"The resources in the {args.namespace} namespace have been removed\n")
            if args.debug:
                eprint(stopResults)
                eprint()

        if wipe:
            eprint(
                f'Underlying storage artifacts on PersistentVolumes cannot be deleted by {ScriptName}: they must be deleted manually\n'
            )

    else:
        raise Exception(f'{sys._getframe().f_code.co_name} does not yet support {orchMode}')


###################################################################################################
def start():
    global args
    global dockerBin
    global dockerComposeBin
    global orchMode

    if args.service is None:
        touch(os.path.join(GetMalcolmPath(), os.path.join('htadmin', 'metadata')))
        touch(os.path.join(GetMalcolmPath(), '.opensearch.primary.curlrc'))
        touch(os.path.join(GetMalcolmPath(), '.opensearch.secondary.curlrc'))
        touch(os.path.join(GetMalcolmPath(), os.path.join('nginx', 'nginx_ldap.conf')))

        # make sure the auth files exist. if we are in an interactive shell and we're
        # missing any of the auth files, prompt to create them now
        if sys.__stdin__.isatty() and (not MalcolmAuthFilesExist(configDir=args.configDir)):
            authSetup()

        # still missing? sorry charlie
        if not MalcolmAuthFilesExist(configDir=args.configDir):
            raise Exception(
                'Malcolm administrator account authentication files are missing, please run ./scripts/auth_setup to generate them'
            )

        # if the OpenSearch keystore doesn't exist exist, create empty ones
        if not os.path.isfile(os.path.join(GetMalcolmPath(), os.path.join('opensearch', 'opensearch.keystore'))):
            keystore_op('opensearch', True, 'create')

        # make sure permissions are set correctly for the worker processes
        for authFile in [
            os.path.join(GetMalcolmPath(), os.path.join('nginx', 'htpasswd')),
            os.path.join(GetMalcolmPath(), os.path.join('htadmin', 'metadata')),
        ]:
            # chmod 644 authFile
            os.chmod(authFile, stat.S_IRUSR | stat.S_IWUSR | stat.S_IRGRP | stat.S_IROTH)
        for authFile in [
            os.path.join(GetMalcolmPath(), os.path.join('nginx', 'nginx_ldap.conf')),
            os.path.join(GetMalcolmPath(), '.opensearch.primary.curlrc'),
            os.path.join(GetMalcolmPath(), '.opensearch.secondary.curlrc'),
        ]:
            # chmod 600 authFile
            os.chmod(authFile, stat.S_IRUSR | stat.S_IWUSR)
        with pushd(args.configDir):
            for envFile in glob.glob("*.env"):
                # chmod 600 envFile
                os.chmod(envFile, stat.S_IRUSR | stat.S_IWUSR)

        # touch the zeek intel file and zeek custom file
        touch(os.path.join(GetMalcolmPath(), os.path.join('zeek', os.path.join('intel', '__load__.zeek'))))
        touch(os.path.join(GetMalcolmPath(), os.path.join('zeek', os.path.join('custom', '__load__.zeek'))))

        # clean up any leftover intel update locks
        shutil.rmtree(
            os.path.join(GetMalcolmPath(), os.path.join('zeek', os.path.join('intel', 'lock'))), ignore_errors=True
        )

    if orchMode is OrchestrationFramework.DOCKER_COMPOSE:
        if args.service is None:
            # make sure some directories exist before we start
            boundPathsToCreate = (
                BoundPath("file-monitor", "/zeek/logs", False, None, None),
                BoundPath("nginx-proxy", "/var/local/ca-trust", False, None, None),
                BoundPath("netbox", "/opt/netbox/netbox/media", False, None, None),
                BoundPath("postgres", "/var/lib/postgresql/data", False, None, None),
                BoundPath("redis", "/data", False, None, None),
                BoundPath("opensearch", "/usr/share/opensearch/data", False, ["nodes"], None),
                BoundPath("opensearch", "/opt/opensearch/backup", False, None, None),
                BoundPath("pcap-monitor", "/pcap", False, ["arkime-live", "processed", "upload"], None),
                BoundPath("suricata", "/var/log/suricata", False, ["live"], None),
                BoundPath(
                    "upload",
                    "/var/www/upload/server/php/chroot/files",
                    False,
                    [os.path.join('tmp', 'spool'), "variants"],
                    None,
                ),
                BoundPath("zeek", "/zeek/extract_files", False, None, None),
                BoundPath("zeek", "/zeek/upload", False, None, None),
                BoundPath("zeek", "/opt/zeek/share/zeek/site/custom", False, None, None),
                BoundPath("zeek", "/opt/zeek/share/zeek/site/intel", False, ["Mandiant", "MISP", "STIX"], None),
                BoundPath("zeek-live", "/zeek/live", False, ["spool"], None),
                BoundPath(
                    "filebeat", "/zeek", False, ["processed", "current", "live", "extract_files", "upload"], None
                ),
            )
            for boundPath in boundPathsToCreate:
                localPath = LocalPathForContainerBindMount(
                    boundPath.service,
                    dockerComposeYaml,
                    boundPath.target,
                    GetMalcolmPath(),
                )
                if localPath:
                    try:
                        if args.debug:
                            eprint(f'Ensuring "{localPath}" exists')
                        os.makedirs(localPath)
                    except OSError as exc:
                        if (exc.errno == errno.EEXIST) and os.path.isdir(localPath):
                            pass
                        else:
                            raise
                    if boundPath.relative_dirs:
                        for relDir in get_iterable(boundPath.relative_dirs):
                            tmpPath = os.path.join(localPath, relDir)
                            try:
                                if args.debug:
                                    eprint(f'Ensuring "{tmpPath}" exists')
                                os.makedirs(tmpPath)
                            except OSError as exc:
                                if (exc.errno == errno.EEXIST) and os.path.isdir(tmpPath):
                                    pass
                                else:
                                    raise

        # increase COMPOSE_HTTP_TIMEOUT to be ridiculously large so docker-compose never times out the TTY doing debug output
        osEnv = os.environ.copy()
        osEnv['COMPOSE_HTTP_TIMEOUT'] = '100000000'
        # docker-compose use local temporary path
        if not args.noTmpDirOverride:
            osEnv['TMPDIR'] = MalcolmTmpPath

        # start docker
        cmd = [
            dockerComposeBin,
            '--profile',
            args.composeProfile,
            '-f',
            args.composeFile,
            'up',
            '--detach',
        ]
        if args.service is not None:
            cmd.append(['--no-deps', args.service])

        print("\nStarting Malcolm\n")
        err, out = run_process(
            cmd,
            env=osEnv,
            debug=args.debug,
        )
        if err != 0:
            eprint("Malcolm failed to start\n")
            eprint("\n".join(out))
            exit(err)

    elif orchMode is OrchestrationFramework.KUBERNETES:
        if args.skipPerVolChecks or CheckPersistentStorageDefs(
            namespace=args.namespace,
            malcolmPath=GetMalcolmPath(),
            profile=args.composeProfile,
        ):
            print("\nStarting Malcolm\n")
            startResults = StartMalcolm(
                namespace=args.namespace,
                malcolmPath=GetMalcolmPath(),
                configPath=args.configDir,
                profile=args.composeProfile,
                imageSource=args.imageSource,
                imageTag=args.imageTag,
                injectResources=args.injectResources,
                startCapturePods=not args.noCapturePodsStart,
                noCapabilities=args.noCapabilities,
            )

            if dictsearch(startResults, 'error'):
                eprint(
                    f"Starting the {args.namespace} namespace and creating its underlying resources returned the following error(s):\n"
                )
                eprint(startResults)
                eprint()

            elif args.debug:
                eprint()
                eprint(startResults)
                eprint()

        else:
            groupedStorageEntries = {
                i: [j[0] for j in j]
                for i, j in groupby(
                    sorted(REQUIRED_VOLUME_OBJECTS.items(), key=lambda x: tuple(x[1].items())),
                    lambda x: tuple(x[1].items()),
                )
            }
            raise Exception(
                f'Storage objects required by Malcolm are not defined in {os.path.join(GetMalcolmPath(), "kubernetes")}: {groupedStorageEntries}'
            )

    else:
        raise Exception(f'{sys._getframe().f_code.co_name} does not yet support {orchMode}')


###################################################################################################
def clientForwarderCertGen(caCrt, caKey, clientConf, outputDir):
    global args
    global opensslBin

    clientKey = None
    clientCrt = None
    clientCaCrt = None

    with tempfile.TemporaryDirectory(dir=MalcolmTmpPath) as tmpCertDir:
        with pushd(tmpCertDir):
            err, out = run_process(
                [opensslBin, 'genrsa', '-out', 'client.key', '2048'],
                stderr=True,
                debug=args.debug,
            )
            if err != 0:
                raise Exception(f'Unable to generate client.key: {out}')

            err, out = run_process(
                [
                    opensslBin,
                    'req',
                    '-sha512',
                    '-new',
                    '-key',
                    'client.key',
                    '-out',
                    'client.csr',
                    '-config',
                    clientConf,
                ],
                stderr=True,
                debug=args.debug,
            )
            if err != 0:
                raise Exception(f'Unable to generate client.csr: {out}')

            err, out = run_process(
                [
                    opensslBin,
                    'x509',
                    '-days',
                    '3650',
                    '-req',
                    '-sha512',
                    '-in',
                    'client.csr',
                    '-CAcreateserial',
                    '-CA',
                    caCrt,
                    '-CAkey',
                    caKey,
                    '-out',
                    'client.crt',
                    '-extensions',
                    'v3_req',
                    '-extensions',
                    'usr_cert',
                    '-extfile',
                    clientConf,
                ],
                stderr=True,
                debug=args.debug,
            )
            if err != 0:
                raise Exception(f'Unable to generate client.crt: {out}')

            if os.path.isfile('client.key'):
                shutil.move('client.key', outputDir)
                clientKey = os.path.join(outputDir, 'client.key')
            if os.path.isfile('client.crt'):
                shutil.move('client.crt', outputDir)
                clientCrt = os.path.join(outputDir, 'client.crt')
            clientCaCrt = os.path.join(outputDir, os.path.basename(caCrt))
            if not os.path.isfile(clientCaCrt) or not same_file_or_dir(caCrt, clientCaCrt):
                shutil.copy2(caCrt, clientCaCrt)
            # -----------------------------------------------

    return clientKey, clientCrt, clientCaCrt


###################################################################################################
def authSetup():
    global args
    global opensslBin
    global dotenvImported

    # for beats/logstash self-signed certificates
    logstashPath = os.path.join(GetMalcolmPath(), os.path.join('logstash', 'certs'))
    filebeatPath = os.path.join(GetMalcolmPath(), os.path.join('filebeat', 'certs'))

    txRxScript = None
    if (pyPlatform != PLATFORM_WINDOWS) and which("croc"):
        txRxScript = 'tx-rx-secure.sh' if which('tx-rx-secure.sh') else None
        if not txRxScript:
            txRxScript = os.path.join(
                GetMalcolmPath(), os.path.join('shared', os.path.join('bin', os.path.join('tx-rx-secure.sh')))
            )
            txRxScript = txRxScript if (txRxScript and os.path.isfile(txRxScript)) else '/usr/local/bin/tx-rx-secure.sh'
            txRxScript = txRxScript if (txRxScript and os.path.isfile(txRxScript)) else '/usr/bin/tx-rx-secure.sh'
            txRxScript = txRxScript if (txRxScript and os.path.isfile(txRxScript)) else None

    netboxCommonEnvFile = os.path.join(args.configDir, 'netbox-common.env')
    authCommonEnvFile = os.path.join(args.configDir, 'auth-common.env')

    if args.authMode:
        nginxAuthMode = str(args.authMode).lower()
    else:
        nginxAuthMode = 'unknown'
        if os.path.isfile(authCommonEnvFile):
            nginxAuthMode = (
                dotenvImported.dotenv_values(authCommonEnvFile).get('NGINX_AUTH_MODE', nginxAuthMode).lower()
            )
    netboxMode = None
    if os.path.isfile(netboxCommonEnvFile):
        netboxMode = dotenvImported.dotenv_values(netboxCommonEnvFile).get('NETBOX_MODE', '').lower()

    # don't make them go through every thing every time, give them a choice instead
    # 0 - key
    # 1 - description
    # 2 - preselected choice
    # 3 - option default (yes/no) for if they're doing "all""
    # 4 - ? (lol, doesn't seem to be used in this script, probably just there
    #          as it's used in other scripts where ChooseOne/ChooseMultiple is used)
    authConfigChoices = [
        x
        for x in [
            (
                'all',
                "Configure all authentication-related settings",
                True,
                True,
                [],
            ),
            (
                'method',
                f"Select authentication method (currently \"{nginxAuthMode}\")",
                False,
                (not args.cmdAuthSetupNonInteractive) or bool(args.authMode),
                [],
            ),
            (
                'admin',
                "Store administrator username/password for basic HTTP authentication",
                False,
                (not args.cmdAuthSetupNonInteractive)
                or (bool(args.authUserName) and bool(args.authPasswordOpenssl) and bool(args.authPasswordHtpasswd)),
                [],
            ),
            (
                'webcerts',
                "(Re)generate self-signed certificates for HTTPS access",
                False,
                not args.cmdAuthSetupNonInteractive
                or (
                    args.authGenWebCerts
                    or not os.path.isfile(
                        os.path.join(GetMalcolmPath(), os.path.join('nginx', os.path.join('certs', 'key.pem')))
                    )
                ),
                [os.path.join(GetMalcolmPath(), os.path.join('nginx', os.path.join('certs', 'key.pem')))],
            ),
            (
                'fwcerts',
                "(Re)generate self-signed certificates for a remote log forwarder",
                False,
                not args.cmdAuthSetupNonInteractive
                or (
                    args.authGenFwCerts
                    or not os.path.isfile(os.path.join(logstashPath, 'server.key'))
                    or not os.path.isfile(os.path.join(filebeatPath, 'client.key'))
                ),
                [
                    os.path.join(logstashPath, 'server.key'),
                    os.path.join(filebeatPath, 'client.key'),
                ],
            ),
            (
                'keycloak',
                "Configure Keycloak",
                False,
                bool(
                    str(nginxAuthMode).startswith('keycloak')
                    or args.authKeycloakRealm
                    or args.authKeycloakRedirectUri
                    or args.authKeycloakUrl
                    or args.authKeycloakClientId
                    or args.authKeycloakClientSecret
                    or args.authKeycloakBootstrapUser
                    or args.authKeycloakBootstrapPassword
                    or args.authRequireGroup
                    or args.authRequireRole
                ),
                [],
            ),
            (
                'remoteos',
                "Configure remote primary or secondary OpenSearch/Elasticsearch instance",
                False,
                False,
                [],
            ),
            (
                'email',
                "Store username/password for OpenSearch Alerting email sender account",
                False,
                False,
                [],
            ),
            (
                'netbox',
                "(Re)generate internal passwords for NetBox",
                False,
                (not args.cmdAuthSetupNonInteractive) or args.authGenNetBoxPasswords,
                [],
            ),
            (
                'netbox-remote-token' if (netboxMode == 'remote') else None,
                "Store API token for remote NetBox instance",
                False,
                (not args.cmdAuthSetupNonInteractive) or (bool(args.authNetBoxRemoteToken)),
                [],
            ),
            (
                'keycloakdb',
                "(Re)generate internal passwords for Keycloak's PostgreSQL database",
                False,
                (not args.cmdAuthSetupNonInteractive) or args.authGenKeycloakDbPassword,
                [],
            ),
            (
                'postgres',
                "(Re)generate internal superuser passwords for PostgreSQL",
                False,
                (not args.cmdAuthSetupNonInteractive) or args.authGenPostgresPassword,
                [],
            ),
            (
                'redis',
                "(Re)generate internal passwords for Redis",
                False,
                (not args.cmdAuthSetupNonInteractive) or args.authGenRedisPassword,
                [],
            ),
            (
                'arkime',
                "Store password hash secret for Arkime viewer cluster",
                False,
                False,
                [],
            ),
            (
                'txfwcerts' if txRxScript else None,
                "Transfer self-signed client certificates to a remote log forwarder",
                False,
                False,
                [],
            ),
        ]
        if x[0]
    ]

    authConfigChoice = (
        ChooseOne(
            'Configure Authentication',
            choices=[x[:-2] for x in authConfigChoices],
        )
        if not args.cmdAuthSetupNonInteractive
        else 'all'
    )
    noninteractiveBehavior = (
        UserInputDefaultsBehavior.DefaultsPrompt
        | UserInputDefaultsBehavior.DefaultsAccept
        | UserInputDefaultsBehavior.DefaultsNonInteractive
    )
    defaultBehavior = (
        UserInputDefaultsBehavior.DefaultsPrompt if not args.cmdAuthSetupNonInteractive else noninteractiveBehavior
    )

    try:
        for authItem in authConfigChoices[1:]:
            if (
                (authConfigChoice == 'all')
                and YesOrNo(
                    f'{authItem[1]}?',
                    default=authItem[3],
                    defaultBehavior=(
                        noninteractiveBehavior
                        if (authItem[4] and (not all([os.path.isfile(x) for x in authItem[4]])))
                        else defaultBehavior
                    ),
                )
            ) or ((authConfigChoice != 'all') and (authConfigChoice == authItem[0])):

                if authItem[0] == 'method':

                    authMethodChoices = (
                        (
                            'basic',
                            "Use basic HTTP authentication",
                            (not nginxAuthMode) or (nginxAuthMode.lower() == 'basic'),
                        ),
                        (
                            'ldap',
                            "Use Lightweight Directory Access Protocol (LDAP) for authentication",
                            (nginxAuthMode.lower() == 'ldap'),
                        ),
                        (
                            'keycloak',
                            "Use embedded Keycloak for authentication",
                            (nginxAuthMode.lower() == 'keycloak'),
                        ),
                        (
                            'keycloak_remote',
                            "Use remote Keycloak for authentication",
                            (nginxAuthMode.lower() == 'keycloak_remote'),
                        ),
                        (
                            'no_authentication',
                            "Disable authentication",
                            (nginxAuthMode.lower() == 'no_authentication'),
                        ),
                    )
                    newNginxAuthMode = None if (args.composeProfile == PROFILE_MALCOLM) else 'basic'
                    loopBreaker = CountUntilException(MaxAskForValueCount, 'Invalid authentication method')
                    while (
                        (not args.cmdAuthSetupNonInteractive)
                        and (newNginxAuthMode not in list([x[0] for x in authMethodChoices]))
                        and loopBreaker.increment()
                    ):
                        newNginxAuthMode = ChooseOne(
                            'Select authentication method',
                            choices=authMethodChoices,
                        ).lower()
                    if newNginxAuthMode:
                        nginxAuthMode = newNginxAuthMode

                    ldapStartTLS = False
                    if nginxAuthMode == 'ldap':
                        ldapStartTLS = YesOrNo(
                            'Use StartTLS (rather than LDAPS) for LDAP connection security?',
                            default=args.ldapStartTLS,
                            defaultBehavior=defaultBehavior,
                        )

                        ldapConfFile = os.path.join(GetMalcolmPath(), os.path.join('nginx', 'nginx_ldap.conf'))
                        if (
                            (not os.path.isfile(ldapConfFile))
                            or (os.path.getsize(ldapConfFile) == 0)
                            or YesOrNo(
                                'nginx_ldap.conf already exists, overwrite with fresh template?',
                                default=False,
                                defaultBehavior=defaultBehavior,
                            )
                        ):
                            ldapServerTypeDefault = args.ldapServerType if args.ldapServerType else 'winldap'
                            if not args.cmdAuthSetupNonInteractive:
                                allowedLdapModes = ('winldap', 'openldap')
                                ldapServerType = None
                                loopBreaker = CountUntilException(
                                    MaxAskForValueCount, 'Invalid LDAP server compatibility type'
                                )
                                while ldapServerType not in allowedLdapModes and loopBreaker.increment():
                                    ldapServerType = ChooseOne(
                                        'Select LDAP server compatibility type',
                                        choices=[(x, '', x == ldapServerTypeDefault) for x in allowedLdapModes],
                                    )
                            else:
                                ldapServerType = ldapServerTypeDefault

                            # stub out default LDAP stuff (they'll have to edit it by hand later)
                            ldapProto = 'ldap://' if ldapStartTLS else 'ldaps://'
                            ldapHost = "ds.example.com"
                            ldapPort = 3268 if ldapStartTLS else 3269
                            if ldapServerType == "openldap":
                                ldapUri = 'DC=example,DC=com?uid?sub?(objectClass=posixAccount)'
                                ldapGroupAttr = "memberUid"
                                ldapGroupAttrIsDN = "off"
                            else:
                                ldapUri = 'DC=example,DC=com?sAMAccountName?sub?(objectClass=person)'
                                ldapGroupAttr = "member"
                                ldapGroupAttrIsDN = "on"
                            with open(ldapConfFile, 'w') as f:
                                f.write('# This is a sample configuration for the ldap_server section of nginx.conf.\n')
                                f.write(
                                    '# Yours will vary depending on how your Active Directory/LDAP server is configured.\n'
                                )
                                f.write(
                                    '# See https://github.com/kvspb/nginx-auth-ldap#available-config-parameters for options.\n\n'
                                )
                                f.write('ldap_server ad_server {\n')
                                f.write(f'  url "{ldapProto}{ldapHost}:{ldapPort}/{ldapUri}";\n\n')
                                f.write('  binddn "bind_dn";\n')
                                f.write('  binddn_passwd "bind_dn_password";\n\n')
                                f.write(f'  group_attribute {ldapGroupAttr};\n')
                                f.write(f'  group_attribute_is_dn {ldapGroupAttrIsDN};\n')
                                f.write('  require group "CN=malcolm,OU=groups,DC=example,DC=com";\n')
                                f.write('  require valid_user;\n')
                                f.write('  satisfy all;\n')
                                f.write('}\n\n')
                                f.write('auth_ldap_cache_enabled on;\n')
                                f.write('auth_ldap_cache_expiration_time 10000;\n')
                                f.write('auth_ldap_cache_size 1000;\n')
                            os.chmod(ldapConfFile, stat.S_IRUSR | stat.S_IWUSR | stat.S_IRGRP | stat.S_IROTH)

                    # write env files
                    UpdateEnvFiles(
                        [
                            EnvValue(
                                True,
                                authCommonEnvFile,
                                'NGINX_AUTH_MODE',
                                nginxAuthMode,
                            ),
                            EnvValue(
                                True,
                                authCommonEnvFile,
                                'NGINX_LDAP_TLS_STUNNEL',
                                TrueOrFalseNoQuote((nginxAuthMode == 'ldap') and ldapStartTLS),
                            ),
                        ],
                        stat.S_IRUSR | stat.S_IWUSR | stat.S_IRGRP | stat.S_IROTH,
                    )

                elif authItem[0] == 'admin':
                    # prompt username and password
                    usernamePrevious = None
                    password = None
                    passwordConfirm = None
                    passwordEncrypted = ''

                    loopBreaker = CountUntilException(MaxAskForValueCount, 'Invalid administrator username')
                    while loopBreaker.increment():
                        username = AskForString(
                            f"Administrator username (between {UsernameMinLen} and {UsernameMaxLen} characters; alphanumeric, _, -, and . allowed)",
                            default=args.authUserName,
                            defaultBehavior=defaultBehavior,
                        )
                        if UsernameRegex.match(username) and (UsernameMinLen <= len(username) <= UsernameMaxLen):
                            break

                    loopBreaker = CountUntilException(MaxAskForValueCount, 'Invalid password')
                    while (not args.cmdAuthSetupNonInteractive) and loopBreaker.increment():
                        password = AskForPassword(
                            f"{username} password  (between {PasswordMinLen} and {PasswordMaxLen} characters): ",
                            default='',
                            defaultBehavior=defaultBehavior,
                        )
                        if PasswordMinLen <= len(password) <= PasswordMaxLen:
                            passwordConfirm = AskForPassword(
                                f"{username} password (again): ",
                                default='',
                                defaultBehavior=defaultBehavior,
                            )
                            if password and (password == passwordConfirm):
                                break

                    # get previous admin username to remove from htpasswd file if it's changed
                    authEnvFile = os.path.join(args.configDir, 'auth.env')
                    prevAuthInfo = defaultdict(str)
                    if os.path.isfile(authEnvFile):
                        prevAuthInfo.update(dotenvImported.dotenv_values(authEnvFile))
                        if prevAuthInfo['MALCOLM_USERNAME']:
                            usernamePrevious = prevAuthInfo['MALCOLM_USERNAME']

                    # get openssl hash of password
                    if args.cmdAuthSetupNonInteractive:
                        passwordEncrypted = args.authPasswordOpenssl
                    else:
                        err, out = run_process(
                            [opensslBin, 'passwd', '-1', '-stdin'],
                            stdin=password,
                            stderr=False,
                            debug=args.debug,
                        )
                        if (err == 0) and (len(out) > 0) and (len(out[0]) > 0):
                            passwordEncrypted = out[0]
                        else:
                            raise Exception('Unable to generate password hash with openssl')

                    # write auth.env (used by htadmin and file-upload containers)
                    UpdateEnvFiles(
                        [
                            EnvValue(
                                True,
                                authEnvFile,
                                'MALCOLM_USERNAME',
                                username,
                            ),
                            EnvValue(
                                True,
                                authEnvFile,
                                'MALCOLM_PASSWORD',
                                b64encode(passwordEncrypted.encode()).decode("ascii"),
                            ),
                        ],
                        stat.S_IRUSR | stat.S_IWUSR | stat.S_IRGRP | stat.S_IROTH,
                    )

                    # create or update the htpasswd file
                    htpasswdFile = os.path.join(GetMalcolmPath(), os.path.join('nginx', 'htpasswd'))
                    if not args.cmdAuthSetupNonInteractive:
                        htpasswdCmd = ['htpasswd', '-i', '-B', htpasswdFile, username]
                        if not os.path.isfile(htpasswdFile):
                            htpasswdCmd.insert(1, '-c')
                        err, out = run_process(htpasswdCmd, stdin=password, stderr=True, debug=args.debug)
                        if err != 0:
                            raise Exception(f'Unable to generate htpasswd file: {out}')

                    if (
                        (usernamePrevious is not None) and (usernamePrevious != username)
                    ) or args.cmdAuthSetupNonInteractive:
                        htpasswdLines = list()
                        if os.path.isfile(htpasswdFile):
                            with open(htpasswdFile, 'r') as f:
                                htpasswdLines = f.readlines()
                        with open(htpasswdFile, 'w') as f:
                            if args.cmdAuthSetupNonInteractive and username and args.authPasswordHtpasswd:
                                f.write(f'{username}:{args.authPasswordHtpasswd}')
                            for line in htpasswdLines:
                                # if the admininstrator username has changed, remove the previous administrator username from htpasswd
                                if (
                                    (usernamePrevious is not None)
                                    and (usernamePrevious != username)
                                    and (not line.startswith(f"{usernamePrevious}:"))
                                ):
                                    f.write(line)

                    # touch the metadata file
                    touch(os.path.join(GetMalcolmPath(), os.path.join('htadmin', 'metadata')))

                    if nginxAuthMode in ['basic', 'true']:
                        DisplayMessage(
                            'Additional local accounts can be created at https://localhost/auth/ when Malcolm is running',
                            defaultBehavior=defaultBehavior,
                        )
                    else:
                        DisplayMessage(
                            f'Authentication method is "{nginxAuthMode}", local credentials are only valid for OpenSearch endpoint, if enabled.',
                            defaultBehavior=defaultBehavior,
                        )

                # generate HTTPS self-signed certificates
                elif authItem[0] == 'webcerts':
                    with pushd(os.path.join(GetMalcolmPath(), os.path.join('nginx', 'certs'))):
                        # remove previous files
                        for oldfile in glob.glob("*.pem"):
                            os.remove(oldfile)

                        # generate dhparam -------------------------------
                        err, out = run_process(
                            [opensslBin, 'dhparam', '-out', 'dhparam.pem', '2048'],
                            stderr=True,
                            debug=args.debug,
                        )
                        if err != 0:
                            raise Exception(f'Unable to generate dhparam.pem file: {out}')

                        # generate key/cert -------------------------------
                        err, out = run_process(
                            [
                                opensslBin,
                                'req',
                                '-subj',
                                '/CN=localhost',
                                '-x509',
                                '-newkey',
                                'rsa:4096',
                                '-nodes',
                                '-keyout',
                                'key.pem',
                                '-out',
                                'cert.pem',
                                '-days',
                                '3650',
                            ],
                            stderr=True,
                            debug=args.debug,
                        )
                        if err != 0:
                            raise Exception(f'Unable to generate key.pem/cert.pem file(s): {out}')

                elif authItem[0] == 'fwcerts':
                    with pushd(logstashPath):
                        # make clean to clean previous files
                        for pat in ['*.srl', '*.csr', '*.key', '*.crt', '*.pem']:
                            for oldfile in glob.glob(pat):
                                os.remove(oldfile)

                        # -----------------------------------------------
                        # generate new ca/server/client certificates/keys
                        # ca -------------------------------
                        err, out = run_process(
                            [opensslBin, 'genrsa', '-out', 'ca.key', '2048'],
                            stderr=True,
                            debug=args.debug,
                        )
                        if err != 0:
                            raise Exception(f'Unable to generate ca.key: {out}')

                        err, out = run_process(
                            [
                                opensslBin,
                                'req',
                                '-x509',
                                '-new',
                                '-nodes',
                                '-key',
                                'ca.key',
                                '-sha256',
                                '-days',
                                '9999',
                                '-subj',
                                '/C=US/ST=ID/O=sensor/OU=ca',
                                '-out',
                                'ca.crt',
                            ],
                            stderr=True,
                            debug=args.debug,
                        )
                        if err != 0:
                            raise Exception(f'Unable to generate ca.crt: {out}')

                        # server -------------------------------
                        err, out = run_process(
                            [opensslBin, 'genrsa', '-out', 'server.key', '2048'],
                            stderr=True,
                            debug=args.debug,
                        )
                        if err != 0:
                            raise Exception(f'Unable to generate server.key: {out}')

                        err, out = run_process(
                            [
                                opensslBin,
                                'req',
                                '-sha512',
                                '-new',
                                '-key',
                                'server.key',
                                '-out',
                                'server.csr',
                                '-config',
                                'server.conf',
                            ],
                            stderr=True,
                            debug=args.debug,
                        )
                        if err != 0:
                            raise Exception(f'Unable to generate server.csr: {out}')

                        err, out = run_process(
                            [
                                opensslBin,
                                'x509',
                                '-days',
                                '3650',
                                '-req',
                                '-sha512',
                                '-in',
                                'server.csr',
                                '-CAcreateserial',
                                '-CA',
                                'ca.crt',
                                '-CAkey',
                                'ca.key',
                                '-out',
                                'server.crt',
                                '-extensions',
                                'v3_req',
                                '-extfile',
                                'server.conf',
                            ],
                            stderr=True,
                            debug=args.debug,
                        )
                        if err != 0:
                            raise Exception(f'Unable to generate server.crt: {out}')

                        shutil.move("server.key", "server.key.pem")
                        err, out = run_process(
                            [opensslBin, 'pkcs8', '-in', 'server.key.pem', '-topk8', '-nocrypt', '-out', 'server.key'],
                            stderr=True,
                            debug=args.debug,
                        )
                        if err != 0:
                            raise Exception(f'Unable to generate server.key: {out}')

                        # client -------------------------------
                        # mkdir filebeat/certs if it doesn't exist
                        try:
                            os.makedirs(filebeatPath)
                        except OSError as exc:
                            if (exc.errno == errno.EEXIST) and os.path.isdir(filebeatPath):
                                pass
                            else:
                                raise

                        # remove previous files in filebeat/certs
                        for oldfile in glob.glob(os.path.join(filebeatPath, "*")):
                            os.remove(oldfile)

                        clientKey, clientCrt, clientCaCrt = clientForwarderCertGen(
                            caCrt=os.path.join(logstashPath, 'ca.crt'),
                            caKey=os.path.join(logstashPath, 'ca.key'),
                            clientConf=os.path.join(logstashPath, 'client.conf'),
                            outputDir=filebeatPath,
                        )
                        if (
                            (not clientKey)
                            or (not clientCrt)
                            or (not clientCaCrt)
                            or (not os.path.isfile(clientKey))
                            or (not os.path.isfile(clientCrt))
                            or (not os.path.isfile(clientCaCrt))
                        ):
                            raise Exception(f'Unable to generate client key/crt')
                        # -----------------------------------------------

                # create and populate connection parameters file for remote OpenSearch instance(s)
                elif authItem[0] == 'remoteos':
                    for instance in ['primary', 'secondary']:
                        openSearchCredFileName = os.path.join(GetMalcolmPath(), f'.opensearch.{instance}.curlrc')
                        if YesOrNo(
                            f'Store username/password for {instance} remote OpenSearch/Elasticsearch instance?',
                            default=False,
                            defaultBehavior=defaultBehavior,
                        ):
                            prevCurlContents = ParseCurlFile(openSearchCredFileName)

                            # prompt host, username and password
                            esUsername = None
                            esPassword = None
                            esPasswordConfirm = None

                            loopBreaker = CountUntilException(
                                MaxAskForValueCount, 'Invalid OpenSearch/Elasticsearch username'
                            )
                            while loopBreaker.increment():
                                esUsername = AskForString(
                                    "OpenSearch/Elasticsearch username",
                                    default=prevCurlContents['user'],
                                    defaultBehavior=defaultBehavior,
                                )
                                if (len(esUsername) > 0) and (':' not in esUsername):
                                    break
                                eprint("Username is blank (or contains a colon, which is not allowed)")

                            loopBreaker = CountUntilException(
                                MaxAskForValueCount, 'Invalid OpenSearch/Elasticsearch password'
                            )
                            while loopBreaker.increment():
                                esPassword = AskForPassword(
                                    f"{esUsername} password: ",
                                    default='',
                                    defaultBehavior=defaultBehavior,
                                )
                                if (
                                    (len(esPassword) == 0)
                                    and (prevCurlContents['password'] is not None)
                                    and YesOrNo(
                                        f'Use previously entered password for "{esUsername}"?',
                                        default=True,
                                        defaultBehavior=defaultBehavior,
                                    )
                                ):
                                    esPassword = prevCurlContents['password']
                                    esPasswordConfirm = esPassword
                                else:
                                    esPasswordConfirm = AskForPassword(
                                        f"{esUsername} password (again): ",
                                        default='',
                                        defaultBehavior=defaultBehavior,
                                    )
                                if (esPassword == esPasswordConfirm) and (len(esPassword) > 0):
                                    break
                                eprint("Passwords do not match")

                            esSslVerify = YesOrNo(
                                'Require SSL certificate validation for OpenSearch/Elasticsearch communication?',
                                default=False,
                                defaultBehavior=defaultBehavior,
                            )

                            with open(openSearchCredFileName, 'w') as f:
                                f.write(f'user: "{EscapeForCurl(esUsername)}:{EscapeForCurl(esPassword)}"\n')
                                if not esSslVerify:
                                    f.write('insecure\n')

                        else:
                            try:
                                os.remove(openSearchCredFileName)
                            except Exception:
                                pass
                        touch(openSearchCredFileName)
                        os.chmod(openSearchCredFileName, stat.S_IRUSR | stat.S_IWUSR)

                # OpenSearch authenticate sender account credentials
                # https://opensearch.org/docs/latest/monitoring-plugins/alerting/monitors/#authenticate-sender-account
                elif authItem[0] == 'email':
                    # prompt username and password
                    emailPassword = None
                    emailPasswordConfirm = None
                    emailSender = AskForString("OpenSearch alerting email sender name", defaultBehavior=defaultBehavior)
                    loopBreaker = CountUntilException(MaxAskForValueCount, 'Invalid Email account username')
                    while loopBreaker.increment():
                        emailUsername = AskForString("Email account username", defaultBehavior=defaultBehavior)
                        if len(emailUsername) > 0:
                            break

                    loopBreaker = CountUntilException(MaxAskForValueCount, 'Invalid Email account password')
                    while loopBreaker.increment():
                        emailPassword = AskForPassword(
                            f"{emailUsername} password: ",
                            default='',
                            defaultBehavior=defaultBehavior,
                        )
                        emailPasswordConfirm = AskForPassword(
                            f"{emailUsername} password (again): ",
                            default='',
                            defaultBehavior=defaultBehavior,
                        )
                        if emailPassword and (emailPassword == emailPasswordConfirm):
                            break
                        eprint("Passwords do not match")

                    # create OpenSearch keystore file, don't complain if it already exists, and set the keystore items
                    usernameKey = f'plugins.alerting.destination.email.{emailSender}.username'
                    passwordKey = f'plugins.alerting.destination.email.{emailSender}.password'

                    keystore_op('opensearch', True, 'create', stdin='N')
                    keystore_op('opensearch', True, 'remove', usernameKey)
                    keystore_op('opensearch', True, 'add', usernameKey, '--stdin', stdin=emailUsername)
                    keystore_op('opensearch', True, 'remove', passwordKey)
                    keystore_op('opensearch', True, 'add', passwordKey, '--stdin', stdin=emailPassword)
                    success, results = keystore_op('opensearch', True, 'list')
                    results = [
                        x
                        for x in results
                        if x and (not x.upper().startswith('WARNING')) and (not x.upper().startswith('KEYSTORE'))
                    ]
                    if success and (usernameKey in results) and (passwordKey in results):
                        eprint(f"Email alert sender account variables stored: {', '.join(results)}")
                    else:
                        eprint("Failed to store email alert sender account variables:\n")
                        eprint("\n".join(results))

                elif authItem[0] == 'keycloak':
                    with pushd(args.configDir):
                        keycloakEnvFile = 'keycloak.env'
                        authCommonEnvFile = 'auth-common.env'
                        # changeMade tracks if the user made changes to the vars in an .env file
                        #   e.g., {'keycloak.env': True, 'auth-common.env': False}
                        changeMade = defaultdict(lambda: False)
                        # envValues is a dict (keyed by filename) of dicts of variable name/value pairs
                        #   e.g., {"keycloak.env": {"foo": "bar"}, "auth-common.env": {"bar": "baz"}}
                        envValues = defaultdict(lambda: defaultdict(str))

                        if os.path.isfile(keycloakEnvFile):
                            envValues[keycloakEnvFile].update(dotenvImported.dotenv_values(keycloakEnvFile))

                        if os.path.isfile(authCommonEnvFile):
                            envValues[authCommonEnvFile].update(dotenvImported.dotenv_values(authCommonEnvFile))

                        keyCloakOpts = (
                            # opt[0] - human readable description
                            # opt[1] - env. file
                            # opt[2] - env. variable name
                            # opt[3] - can be blank
                            # opt[4] - is a secret
                            # opt[5] - default value
                            (
                                'Keycloak realm',
                                keycloakEnvFile,
                                'KEYCLOAK_AUTH_REALM',
                                False,
                                False,
                                (
                                    args.authKeycloakRealm
                                    if args.authKeycloakRealm
                                    else envValues[keycloakEnvFile].get('KEYCLOAK_AUTH_REALM', 'master')
                                ),
                            ),
                            (
                                'Keycloak redirect URI',
                                keycloakEnvFile,
                                'KEYCLOAK_AUTH_REDIRECT_URI',
                                False,
                                False,
                                (
                                    args.authKeycloakRedirectUri
                                    if args.authKeycloakRedirectUri
                                    else envValues[keycloakEnvFile].get('KEYCLOAK_AUTH_REDIRECT_URI', '/index.html')
                                ),
                            ),
                            (
                                'Keycloak URL',
                                keycloakEnvFile,
                                'KEYCLOAK_AUTH_URL',
                                False,
                                False,
                                (
                                    args.authKeycloakUrl
                                    if args.authKeycloakUrl
                                    else envValues[keycloakEnvFile]['KEYCLOAK_AUTH_URL']
                                ),
                            ),
                            (
                                'Keycloak client ID',
                                keycloakEnvFile,
                                'KEYCLOAK_CLIENT_ID',
                                True,
                                False,
                                (
                                    args.authKeycloakClientId
                                    if args.authKeycloakClientId
                                    else envValues[keycloakEnvFile]['KEYCLOAK_CLIENT_ID']
                                ),
                            ),
                            (
                                'Keycloak client secret (blank to retain the previous value)',
                                keycloakEnvFile,
                                'KEYCLOAK_CLIENT_SECRET',
                                True,
                                True,
                                (
                                    args.authKeycloakClientSecret
                                    if args.authKeycloakClientSecret
                                    else envValues[keycloakEnvFile]['KEYCLOAK_CLIENT_SECRET']
                                ),
                            ),
                            (
                                'Required group(s) to which users must belong',
                                authCommonEnvFile,
                                'NGINX_REQUIRE_GROUP',
                                True,
                                False,
                                (
                                    args.authRequireGroup
                                    if args.authRequireGroup
                                    else envValues[authCommonEnvFile]['NGINX_REQUIRE_GROUP']
                                ),
                            ),
                            (
                                'Required role(s) which users must be assigned',
                                authCommonEnvFile,
                                'NGINX_REQUIRE_ROLE',
                                True,
                                False,
                                (
                                    args.authRequireRole
                                    if args.authRequireRole
                                    else envValues[authCommonEnvFile]['NGINX_REQUIRE_ROLE']
                                ),
                            ),
                            (
                                'Temporary Keycloak admin bootstrap username',
                                keycloakEnvFile,
                                'KC_BOOTSTRAP_ADMIN_USERNAME',
                                True,
                                False,
                                (
                                    args.authKeycloakBootstrapUser
                                    if args.authKeycloakBootstrapUser
                                    else envValues[keycloakEnvFile]['KC_BOOTSTRAP_ADMIN_USERNAME']
                                ),
                            ),
                            (
                                'Temporary Keycloak admin bootstrap password (blank to retain the previous value)',
                                keycloakEnvFile,
                                'KC_BOOTSTRAP_ADMIN_PASSWORD',
                                True,
                                True,
                                (
                                    args.authKeycloakBootstrapPassword
                                    if args.authKeycloakBootstrapPassword
                                    else envValues[keycloakEnvFile]['KC_BOOTSTRAP_ADMIN_PASSWORD']
                                ),
                            ),
                        )
                        # see comment on keyCloakOpts above for definitions
                        for opt in keyCloakOpts:
                            if (nginxAuthMode == 'keycloak') or (not opt[2].startswith('KC_')):
                                loopBreaker = CountUntilException(MaxAskForValueCount, f'Invalid {opt[0]}')
                                while loopBreaker.increment():
                                    tmpVal = (
                                        AskForString(
                                            opt[0],
                                            default=opt[5],
                                            defaultBehavior=defaultBehavior,
                                        )
                                        if (opt[4] == False)
                                        else AskForPassword(
                                            opt[0],
                                            default=opt[5],
                                            defaultBehavior=defaultBehavior,
                                        )
                                    )

                                    if (len(tmpVal) == 0) and (opt[4] == True):
                                        # if this is a password/secret and they
                                        #   leave it blank, retain the old value
                                        tmpVal = opt[5]

                                    if (len(tmpVal) > 0) or (opt[3] == True):
                                        if envValues[opt[1]][opt[2]] != tmpVal:
                                            changeMade[opt[1]] = True
                                        envValues[opt[1]][opt[2]] = tmpVal
                                        break
                                    else:
                                        eprint(f"{opt[0]} cannot be empty")

                        # update .env file(s) with the new values, if any
                        for filename in [f for f, changed in changeMade.items() if changed]:
                            UpdateEnvFiles(
                                [
                                    EnvValue(
                                        True,
                                        filename,
                                        k,
                                        v,
                                    )
                                    for k, v in envValues[filename].items()
                                ],
                                stat.S_IRUSR | stat.S_IWUSR,
                            )

                        if not nginxAuthMode.startswith('keycloak'):
                            DisplayMessage(
                                f'Authentication method is "{nginxAuthMode}", Keycloak configuration will have no effect.',
                                defaultBehavior=defaultBehavior,
                            )

                elif authItem[0] in ['netbox', 'postgres', 'keycloakdb']:
                    with pushd(args.configDir):

                        # Check for the presence of existing passwords prior to setting new NetBox/PostgreSQL passwords.
                        #   see cisagov/Malcolm#565 (NetBox fails to start due to invalid internal password
                        #   if NetBox passwords have been changed).
                        preExistingPasswordFound = False
                        if authItem[0] == 'netbox':
                            preExistingPasswords = {
                                'postgres.env': (
                                    'POSTGRES_NETBOX_PASSWORD',
                                    'DB_PASSWORD',
                                ),
                                'netbox-secret.env': (
                                    'SECRET_KEY',
                                    'SUPERUSER_PASSWORD',
                                    'SUPERUSER_API_TOKEN',
                                ),
                            }
                        elif authItem[0] == 'keycloakdb':
                            preExistingPasswords = {
                                'postgres.env': ('POSTGRES_KEYCLOAK_PASSWORD',),
                            }
                        else:
                            preExistingPasswords = {
                                'postgres.env': ('POSTGRES_PASSWORD',),
                            }

                        for envFile, keys in preExistingPasswords.items():
                            envValues = defaultdict(None)
                            if os.path.isfile(envFile):
                                envValues.update(dotenvImported.dotenv_values(envFile))
                            for key in keys:
                                if keyVal := envValues.get(key, None):
                                    if all(c in "xX" for c in keyVal) or (
                                        (authItem[0] == 'netbox')
                                        and (key == 'SUPERUSER_PASSWORD')
                                        and (keyVal == 'admin')
                                    ):
                                        # all good, no password has been set yet
                                        pass
                                    else:
                                        # preexisting password was found, need to warn the user
                                        preExistingPasswordFound = True

                        if (not preExistingPasswordFound) or YesOrNo(
                            f'Internal passwords for {authItem[0]} already exist. Overwriting them will break access to a populated {authItem[0]} database. Are you sure?',
                            default=args.cmdAuthSetupNonInteractive,
                            defaultBehavior=defaultBehavior,
                        ):
                            pwAlphabet = string.ascii_letters + string.digits + '_'
                            apiKeyAlphabet = string.ascii_letters + string.digits + '%@<=>?~^_-'
                            if authItem[0] == 'netbox':
                                envFiles = [
                                    EnvValue(
                                        True,
                                        'postgres.env',
                                        'POSTGRES_NETBOX_PASSWORD',
                                        ''.join(secrets.choice(pwAlphabet) for i in range(24)),
                                    ),
                                    EnvValue(
                                        True,
                                        'netbox-secret.env',
                                        'SECRET_KEY',
                                        ''.join(secrets.choice(apiKeyAlphabet) for i in range(50)),
                                    ),
                                    EnvValue(
                                        True,
                                        'netbox-secret.env',
                                        'SUPERUSER_PASSWORD',
                                        ''.join(secrets.choice(pwAlphabet) for i in range(24)),
                                    ),
                                    EnvValue(
                                        True,
                                        'netbox-secret.env',
                                        'SUPERUSER_API_TOKEN',
                                        ''.join(secrets.choice(pwAlphabet) for i in range(40)),
                                    ),
                                ]
                            elif authItem[0] == 'keycloakdb':
                                envFiles = [
                                    EnvValue(
                                        True,
                                        'postgres.env',
                                        'POSTGRES_KEYCLOAK_PASSWORD',
                                        ''.join(secrets.choice(pwAlphabet) for i in range(24)),
                                    ),
                                ]
                            else:
                                envFiles = [
                                    EnvValue(
                                        True,
                                        'postgres.env',
                                        'POSTGRES_PASSWORD',
                                        ''.join(secrets.choice(pwAlphabet) for i in range(24)),
                                    ),
                                ]

                            UpdateEnvFiles(
                                envFiles,
                                stat.S_IRUSR | stat.S_IWUSR,
                            )

                        else:
                            DisplayMessage(
                                f'Internal passwords for {authItem[0]} were left unmodified.',
                                defaultBehavior=defaultBehavior,
                            )

                elif (authItem[0] == 'netbox-remote-token') and (netboxMode == 'remote'):
                    # prompt Token
                    netboxToken = ''

                    netboxSecretFile = os.path.join(args.configDir, 'netbox-secret.env')
                    prevNetboxToken = None
                    if os.path.isfile(netboxSecretFile):
                        prevNetboxToken = dotenvImported.dotenv_values(netboxSecretFile).get('NETBOX_TOKEN', '')

                    loopBreaker = CountUntilException(MaxAskForValueCount, 'Invalid NetBox API token')
                    while loopBreaker.increment():
                        netboxToken = AskForString(
                            f"Remote NetBox instance API token (40 characters): ",
                            default=args.authNetBoxRemoteToken or prevNetboxToken,
                            defaultBehavior=defaultBehavior,
                        ).lower()
                        if (len(netboxToken) == 40) and all(c in string.hexdigits for c in netboxToken):
                            break
                        eprint("Invalid NetBox API token")

                    with pushd(args.configDir):
                        UpdateEnvFiles(
                            [
                                EnvValue(
                                    True,
                                    'netbox-secret.env',
                                    'NETBOX_TOKEN',
                                    netboxToken,
                                ),
                            ],
                            stat.S_IRUSR | stat.S_IWUSR,
                        )

                elif authItem[0] == 'redis':
                    with pushd(args.configDir):
                        UpdateEnvFiles(
                            [
                                EnvValue(
                                    True,
                                    'redis.env',
                                    'REDIS_PASSWORD',
                                    ''.join(
                                        secrets.choice(string.ascii_letters + string.digits + '_') for i in range(24)
                                    ),
                                ),
                            ],
                            stat.S_IRUSR | stat.S_IWUSR,
                        )

                elif authItem[0] == 'arkime':
                    # prompt password
                    arkimePassword = None
                    arkimePasswordConfirm = None

                    loopBreaker = CountUntilException(MaxAskForValueCount, 'Invalid password hash secret')
                    while loopBreaker.increment():
                        arkimePassword = AskForPassword(
                            f"Arkime password hash secret: ",
                            default='',
                            defaultBehavior=defaultBehavior,
                        )
                        arkimePasswordConfirm = AskForPassword(
                            f"Arkime password hash secret (again): ",
                            default='',
                            defaultBehavior=defaultBehavior,
                        )
                        if arkimePassword and (arkimePassword == arkimePasswordConfirm):
                            break
                        eprint("Passwords do not match")

                    if (not arkimePassword) and args.cmdAuthSetupNonInteractive and args.authArkimePassword:
                        arkimePassword = args.authArkimePassword

                    with pushd(args.configDir):
                        UpdateEnvFiles(
                            [
                                EnvValue(
                                    True,
                                    'arkime-secret.env',
                                    'ARKIME_PASSWORD_SECRET',
                                    arkimePassword,
                                ),
                            ],
                            stat.S_IRUSR | stat.S_IWUSR,
                        )

                elif authItem[0] == 'txfwcerts':
                    DisplayMessage(
                        'Run configure-capture on the remote log forwarder, select "Configure Forwarding," then "Receive client SSL files..."',
                        defaultBehavior=defaultBehavior,
                    )
                    # generate new client key/crt and send it
                    with tempfile.TemporaryDirectory(dir=MalcolmTmpPath) as tmpCertDir:
                        with pushd(tmpCertDir):
                            clientKey, clientCrt, clientCaCrt = clientForwarderCertGen(
                                caCrt=os.path.join(logstashPath, 'ca.crt'),
                                caKey=os.path.join(logstashPath, 'ca.key'),
                                clientConf=os.path.join(logstashPath, 'client.conf'),
                                outputDir=tmpCertDir,
                            )
                            if (
                                (not clientKey)
                                or (not clientCrt)
                                or (not clientCaCrt)
                                or (not os.path.isfile(clientKey))
                                or (not os.path.isfile(clientCrt))
                                or (not os.path.isfile(clientCaCrt))
                            ):
                                raise Exception(f'Unable to generate client key/crt')

                            with Popen(
                                [txRxScript, '-t', clientCaCrt, clientCrt, clientKey],
                                stdout=PIPE,
                                stderr=STDOUT,
                                bufsize=0 if MainDialog else -1,
                            ) as p:
                                if MainDialog:
                                    DisplayProgramBox(
                                        fileDescriptor=p.stdout.fileno(),
                                        text='ssl-client-transmit',
                                        clearScreen=True,
                                    )
                                else:
                                    while True:
                                        output = p.stdout.readline()
                                        if (len(output) == 0) and (p.poll() is not None):
                                            break
                                        if output:
                                            print(output.decode('utf-8').rstrip())
                                        else:
                                            time.sleep(0.5)

                                p.poll()
    finally:
        if MainDialog and (not args.cmdAuthSetupNonInteractive):
            ClearScreen()


###################################################################################################
# main
def main():
    global args
    global dockerBin
    global dockerComposeBin
    global dockerComposeYaml
    global kubeImported
    global opensslBin
    global orchMode
    global shuttingDown
    global yamlImported
    global dotenvImported

    # extract arguments from the command line
    # print (sys.argv[1:]);
    parser = argparse.ArgumentParser(
        description='Malcolm control script',
        add_help=False,
        usage=f'{ScriptName} <arguments>',
    )
    parser.add_argument(
        '-v',
        '--verbose',
        dest='debug',
        type=str2bool,
        nargs='?',
        const=True,
        default=False,
        help="Verbose output",
    )
    parser.add_argument(
        '-f',
        '--file',
        required=False,
        dest='composeFile',
        metavar='<string>',
        type=str,
        default=os.getenv('MALCOLM_COMPOSE_FILE', os.path.join(GetMalcolmPath(), 'docker-compose.yml')),
        help='docker-compose or kubeconfig YML file',
    )
    parser.add_argument(
        '-e',
        '--environment-dir',
        required=False,
        dest='configDir',
        metavar='<string>',
        type=str,
        default=os.getenv('MALCOLM_CONFIG_DIR', None),
        help="Directory containing Malcolm's .env files",
    )
    parser.add_argument(
        '-p',
        '--profile',
        required=False,
        dest='composeProfile',
        metavar='<string>',
        type=str,
        default=None,
        help='docker-compose profile to enable',
    )
    parser.add_argument(
        '-r',
        '--runtime',
        required=False,
        dest='runtimeBin',
        metavar='<string>',
        type=str,
        default=os.getenv('MALCOLM_CONTAINER_RUNTIME', ''),
        help='Container runtime binary (e.g., docker, podman)',
    )
    parser.add_argument(
        '--no-tmpdir-override',
        required=False,
        dest='noTmpDirOverride',
        type=str2bool,
        nargs='?',
        const=True,
        default=str2bool(os.getenv('MALCOLM_NO_TMPDIR_OVERRIDE', default='False')),
        help="Don't override TMPDIR for compose commands",
    )

    operationsGroup = parser.add_argument_group('Runtime Control')
    operationsGroup.add_argument(
        '--start',
        dest='cmdStart',
        type=str2bool,
        nargs='?',
        const=True,
        default=False,
        help="Start Malcolm",
    )
    operationsGroup.add_argument(
        '--restart',
        dest='cmdRestart',
        type=str2bool,
        nargs='?',
        const=True,
        default=False,
        help="Stop and restart Malcolm",
    )
    operationsGroup.add_argument(
        '--stop',
        dest='cmdStop',
        type=str2bool,
        nargs='?',
        const=True,
        default=False,
        help="Stop Malcolm",
    )
    operationsGroup.add_argument(
        '--wipe',
        dest='cmdWipe',
        type=str2bool,
        nargs='?',
        const=True,
        default=False,
        help="Stop Malcolm and delete all data",
    )

    kubernetesGroup = parser.add_argument_group('Kubernetes')
    kubernetesGroup.add_argument(
        '-n',
        '--namespace',
        required=False,
        dest='namespace',
        metavar='<string>',
        type=str,
        default=os.getenv('MALCOLM_NAMESPACE', 'malcolm'),
        help="Kubernetes namespace",
    )
    kubernetesGroup.add_argument(
        '--skip-persistent-volume-checks',
        dest='skipPerVolChecks',
        type=str2bool,
        nargs='?',
        const=True,
        default=False,
        help='Skip checks for PersistentVolumes/PersistentVolumeClaims in manifests (only for "start" operation with Kubernetes)',
    )
    kubernetesGroup.add_argument(
        '--no-capture-pods',
        dest='noCapturePodsStart',
        type=str2bool,
        nargs='?',
        const=True,
        default=False,
        help='Do not deploy pods for traffic live capture/analysis (only for "start" operation with Kubernetes)',
    )
    kubernetesGroup.add_argument(
        '--no-capabilities',
        dest='noCapabilities',
        type=str2bool,
        nargs='?',
        const=True,
        default=False,
        help='Do not specify modifications to container capabilities (only for "start" operation with Kubernetes)',
    )
    kubernetesGroup.add_argument(
        '--inject-resources',
        dest='injectResources',
        type=str2bool,
        nargs='?',
        const=True,
        default=False,
        help='Inject container resources from kubernetes-container-resources.yml (only for "start" operation with Kubernetes)',
    )
    kubernetesGroup.add_argument(
        '--image-source',
        required=False,
        dest='imageSource',
        metavar='<string>',
        type=str,
        default=os.getenv('MALCOLM_IMAGE_SOURCE', None),
        help='Source for container images (e.g., "ghcr.io/idaholab/malcolm"; only for "start" operation with Kubernetes)',
    )
    kubernetesGroup.add_argument(
        '--image-tag',
        required=False,
        dest='imageTag',
        metavar='<string>',
        type=str,
        default=os.getenv('MALCOLM_IMAGE_TAG', None),
        help='Tag for container images (e.g., "25.04.0"; only for "start" operation with Kubernetes)',
    )
    kubernetesGroup.add_argument(
        '--delete-namespace',
        dest='deleteNamespace',
        type=str2bool,
        nargs='?',
        const=True,
        default=False,
        help='Delete Kubernetes namespace (only for "wipe" operation with Kubernetes)',
    )

    authSetupGroup = parser.add_argument_group('Authentication Setup')
    authSetupGroup.add_argument(
        '--auth',
        dest='cmdAuthSetup',
        type=str2bool,
        nargs='?',
        const=True,
        default=False,
        help="Configure Malcolm authentication",
    )
    authSetupGroup.add_argument(
        '--auth-noninteractive',
        dest='cmdAuthSetupNonInteractive',
        type=str2bool,
        nargs='?',
        const=True,
        default=False,
        help="Configure Malcolm authentication (noninteractive using arguments provided)",
    )
    authSetupGroup.add_argument(
        '--auth-method',
        dest='authMode',
        required=False,
        metavar='<basic|ldap|keycloak|keycloak_remote|no_authentication>',
        type=str,
        default='',
        help='Authentication method (for --auth-noninteractive)',
    )
    authSetupGroup.add_argument(
        '--auth-ldap-mode',
        dest='ldapServerType',
        required=False,
        metavar='<openldap|winldap>',
        type=str,
        default=None,
        help='LDAP server compatibility type (for --auth-noninteractive when --auth-method is ldap)',
    )
    authSetupGroup.add_argument(
        '--auth-ldap-start-tls',
        dest='ldapStartTLS',
        type=str2bool,
        metavar="true|false",
        nargs='?',
        const=True,
        default=False,
        help="Use StartTLS (rather than LDAPS) for LDAP connection security (for --auth-noninteractive when --auth-method is ldap)",
    )
    authSetupGroup.add_argument(
        '--auth-admin-username',
        dest='authUserName',
        required=False,
        metavar='<string>',
        type=str,
        default='',
        help='Administrator username (for --auth-noninteractive)',
    )
    authSetupGroup.add_argument(
        '--auth-admin-password-openssl',
        dest='authPasswordOpenssl',
        required=False,
        metavar='<string>',
        type=str,
        default='',
        help='Administrator password hash from "openssl -passwd -1" (for --auth-noninteractive)',
    )
    authSetupGroup.add_argument(
        '--auth-admin-password-htpasswd',
        dest='authPasswordHtpasswd',
        required=False,
        metavar='<string>',
        type=str,
        default='',
        help='Administrator password hash from "htpasswd -n -B username | cut -d: -f2" (for --auth-noninteractive)',
    )
    authSetupGroup.add_argument(
        '--auth-arkime-password',
        dest='authArkimePassword',
        required=False,
        metavar='<string>',
        type=str,
        default='Malcolm',
        help='Password hash secret for Arkime viewer cluster (for --auth-noninteractive)',
    )
    authSetupGroup.add_argument(
        '--auth-generate-webcerts',
        dest='authGenWebCerts',
        type=str2bool,
        nargs='?',
        const=True,
        default=False,
        help="(Re)generate self-signed certificates for HTTPS access (for --auth-noninteractive)",
    )
    authSetupGroup.add_argument(
        '--auth-generate-fwcerts',
        dest='authGenFwCerts',
        type=str2bool,
        nargs='?',
        const=True,
        default=False,
        help="(Re)generate self-signed certificates for a remote log forwarder",
    )
    authSetupGroup.add_argument(
        '--auth-netbox-token',
        dest='authNetBoxRemoteToken',
        required=False,
        metavar='<string>',
        type=str,
        default='',
        help='API token for remote NetBox instance (for --auth-noninteractive when NETBOX_MODE=remote in netbox-common.env)',
    )
    authSetupGroup.add_argument(
        '--auth-generate-netbox-passwords',
        dest='authGenNetBoxPasswords',
        type=str2bool,
        nargs='?',
        const=True,
        default=False,
        help="(Re)generate internal passwords for NetBox",
    )
    authSetupGroup.add_argument(
        '--auth-generate-redis-password',
        dest='authGenRedisPassword',
        type=str2bool,
        nargs='?',
        const=True,
        default=False,
        help="(Re)generate internal passwords for Redis",
    )
    authSetupGroup.add_argument(
        '--auth-generate-postgres-password',
        dest='authGenPostgresPassword',
        type=str2bool,
        nargs='?',
        const=True,
        default=False,
        help="(Re)generate internal superuser passwords for PostgreSQL",
    )
    authSetupGroup.add_argument(
        '--auth-generate-keycloak-db-password',
        dest='authGenKeycloakDbPassword',
        type=str2bool,
        nargs='?',
        const=True,
        default=False,
        help="(Re)generate internal passwords for Keycloak's PostgreSQL database",
    )
    authSetupGroup.add_argument(
        '--auth-keycloak-realm',
        dest='authKeycloakRealm',
        required=False,
        metavar='<string>',
        type=str,
        default='',
        help='Keycloak realm',
    )
    authSetupGroup.add_argument(
        '--auth-keycloak-redirect-uri',
        dest='authKeycloakRedirectUri',
        required=False,
        metavar='<string>',
        type=str,
        default='',
        help='Keycloak redirect URI',
    )
    authSetupGroup.add_argument(
        '--auth-keycloak-url',
        dest='authKeycloakUrl',
        required=False,
        metavar='<string>',
        type=str,
        default='',
        help='Keycloak URL',
    )
    authSetupGroup.add_argument(
        '--auth-keycloak-client-id',
        dest='authKeycloakClientId',
        required=False,
        metavar='<string>',
        type=str,
        default='',
        help='Keycloak client ID',
    )
    authSetupGroup.add_argument(
        '--auth-keycloak-client-secret',
        dest='authKeycloakClientSecret',
        required=False,
        metavar='<string>',
        type=str,
        default='',
        help='Keycloak client secret',
    )
    authSetupGroup.add_argument(
        '--auth-keycloak-bootstrap-user',
        dest='authKeycloakBootstrapUser',
        required=False,
        metavar='<string>',
        type=str,
        default='',
        help='Temporary Keycloak admin bootstrap username',
    )
    authSetupGroup.add_argument(
        '--auth-keycloak-bootstrap-password',
        dest='authKeycloakBootstrapPassword',
        required=False,
        metavar='<string>',
        type=str,
        default='',
        help='Temporary Keycloak admin bootstrap password',
    )
    authSetupGroup.add_argument(
        '--auth-require-group',
        dest='authRequireGroup',
        required=False,
        metavar='<string>',
        type=str,
        default='',
        help='Required group(s) to which users must belong (--auth-method is keycloak|keycloak_remote)',
    )
    authSetupGroup.add_argument(
        '--auth-require-role',
        dest='authRequireRole',
        required=False,
        metavar='<string>',
        type=str,
        default='',
        help='Required role(s) which users must be assigned (--auth-method is keycloak|keycloak_remote)',
    )

    logsAndStatusGroup = parser.add_argument_group('Logs and Status')
    logsAndStatusGroup.add_argument(
        '-l',
        '--logs',
        dest='cmdLogs',
        type=str2bool,
        nargs='?',
        const=True,
        default=False,
        help="Tail Malcolm logs",
    )
    logsAndStatusGroup.add_argument(
        '--lines',
        dest='logLineCount',
        type=posInt,
        nargs='?',
        const=False,
        default=None,
        help='Number of log lines to output. Outputs all lines by default (only for logs operation)',
    )
    logsAndStatusGroup.add_argument(
        '--status',
        dest='cmdStatus',
        type=str2bool,
        nargs='?',
        const=True,
        default=False,
        help="Display status of Malcolm components",
    )
    logsAndStatusGroup.add_argument(
        '--urls',
        dest='cmdPrintURLs',
        type=str2bool,
        nargs='?',
        const=True,
        default=False,
        help="Display Malcolm URLs",
    )
    logsAndStatusGroup.add_argument(
        '-s',
        '--service',
        required=False,
        dest='service',
        metavar='<string>',
        nargs='*',
        type=str,
        default=None,
        help='docker-compose service(s) (only applies to some operations)',
    )
    logsAndStatusGroup.add_argument(
        '-q',
        '--quiet',
        dest='quiet',
        type=str2bool,
        nargs='?',
        const=True,
        default=False,
        help="Don't show logs as part of start/stop operations",
    )

    netboxGroup = parser.add_argument_group('NetBox Backup and Restore')
    netboxGroup.add_argument(
        '--netbox-backup',
        dest='netboxBackupFile',
        required=False,
        metavar='<string>',
        type=str,
        default=None,
        help='Filename to which to back up NetBox configuration database',
    )
    netboxGroup.add_argument(
        '--netbox-restore',
        dest='netboxRestoreFile',
        required=False,
        metavar='<string>',
        type=str,
        default=None,
        help='Filename from which to restore NetBox configuration database',
    )

    try:
        parser.error = parser.exit
        args = parser.parse_args()
    except SystemExit as e:
        eprint(f'Invalid arguments: {e}')
        parser.print_help()
        exit(2)

    if args.debug:
        eprint(os.path.join(ScriptPath, ScriptName))
        eprint(f"Arguments: {sys.argv[1:]}")
        eprint(f"Arguments: {args}")
        eprint("Malcolm path:", GetMalcolmPath())
    else:
        sys.tracebacklimit = 0

    # handle sigint and sigterm for graceful shutdown
    signal.signal(signal.SIGINT, shutdown_handler)
    signal.signal(signal.SIGTERM, shutdown_handler)

    yamlImported = YAMLDynamic(debug=args.debug)
    if args.debug:
        eprint(f"Imported yaml: {yamlImported}")
    if not yamlImported:
        exit(2)

    dotenvImported = DotEnvDynamic(debug=args.debug)
    if args.debug:
        eprint(f"Imported dotenv: {dotenvImported}")
    if not dotenvImported:
        exit(2)

    if not ((orchMode := DetermineYamlFileFormat(args.composeFile)) and (orchMode in OrchestrationFrameworksSupported)):
        raise Exception(f'{args.composeFile} must be a docker-compose or kubeconfig YAML file')

    with pushd(GetMalcolmPath()):
        # don't run this as root
        if (pyPlatform != PLATFORM_WINDOWS) and (
            (os.getuid() == 0) or (os.geteuid() == 0) or (getpass.getuser() == 'root')
        ):
            raise Exception(f'{ScriptName} should not be run as root')

        # if .env directory is unspecified, use the default ./config directory
        for firstLoop in (True, False):
            if (args.configDir is None) or (not os.path.isdir(args.configDir)):
                if firstLoop:
                    if args.configDir is None:
                        args.configDir = os.path.join(GetMalcolmPath(), 'config')
                    try:
                        os.makedirs(args.configDir)
                    except OSError as exc:
                        if (exc.errno == errno.EEXIST) and os.path.isdir(args.configDir):
                            pass
                        else:
                            raise
                else:
                    raise Exception("Could not determine configuration directory containing Malcolm's .env files")

        # create local temporary directory for docker-compose because we may have noexec on /tmp
        try:
            os.makedirs(MalcolmTmpPath)
        except OSError as exc:
            if (exc.errno == errno.EEXIST) and os.path.isdir(MalcolmTmpPath):
                pass
            else:
                raise

        # docker-compose use local temporary path
        osEnv = os.environ.copy()
        if not args.noTmpDirOverride:
            osEnv['TMPDIR'] = MalcolmTmpPath

        if orchMode is OrchestrationFramework.DOCKER_COMPOSE:
            # identify runtime engine
            runtimeBinSrc = ''
            if args.runtimeBin:
                dockerBin = args.runtimeBin
                runtimeBinSrc = 'specified'
            else:
                processEnvFile = os.path.join(args.configDir, 'process.env')
                try:
                    if os.path.isfile(processEnvFile):
                        dockerBin = dotenvImported.get_key(processEnvFile, CONTAINER_RUNTIME_KEY)
                        runtimeBinSrc = os.path.basename(processEnvFile)
                    else:
                        runtimeBinSrc = 'process.env not found'
                except Exception as e:
                    runtimeBinSrc = f'exception ({e})'
            if not dockerBin:
                dockerBin = 'docker.exe' if ((pyPlatform == PLATFORM_WINDOWS) and which('docker.exe')) else 'docker'
                runtimeBinSrc = 'default'
            if args.debug:
                eprint(f"Container runtime ({runtimeBinSrc}): {dockerBin}")

            # make sure docker and docker compose are available
            err, out = run_process([dockerBin, 'info'], debug=args.debug)
            if err != 0:
                raise Exception(f'{ScriptName} requires docker, please run install.py')
            # first check if compose is available as a docker plugin
            dockerComposeBin = (dockerBin, 'compose')
            err, out = run_process(
                [dockerComposeBin, '--profile', PROFILE_MALCOLM, '-f', args.composeFile, 'version'],
                env=osEnv,
                debug=args.debug,
            )
            if err != 0:
                if (pyPlatform == PLATFORM_WINDOWS) and which('docker-compose.exe'):
                    dockerComposeBin = 'docker-compose.exe'
                elif which('docker-compose'):
                    dockerComposeBin = 'docker-compose'
                elif os.path.isfile('/usr/libexec/docker/cli-plugins/docker-compose'):
                    dockerComposeBin = '/usr/libexec/docker/cli-plugins/docker-compose'
                elif os.path.isfile('/usr/local/opt/docker-compose/bin/docker-compose'):
                    dockerComposeBin = '/usr/local/opt/docker-compose/bin/docker-compose'
                elif os.path.isfile('/usr/local/bin/docker-compose'):
                    dockerComposeBin = '/usr/local/bin/docker-compose'
                elif os.path.isfile('/usr/bin/docker-compose'):
                    dockerComposeBin = '/usr/bin/docker-compose'
                else:
                    dockerComposeBin = 'docker-compose'
                err, out = run_process(
                    [dockerComposeBin, '--profile', PROFILE_MALCOLM, '-f', args.composeFile, 'version'],
                    env=osEnv,
                    debug=args.debug,
                )
            if err != 0:
                raise Exception(f'{ScriptName} requires docker-compose, please run install.py')

            # load compose file YAML (used to find some volume bind mount locations)
            with open(args.composeFile, 'r') as cf:
                dockerComposeYaml = yamlImported.YAML(typ='safe', pure=True).load(cf)

        elif orchMode is OrchestrationFramework.KUBERNETES:
            kubeImported = KubernetesDynamic(debug=args.debug)
            if args.debug:
                eprint(f"Imported kubernetes: {kubeImported}")
            if kubeImported:
                kubeImported.config.load_kube_config(args.composeFile)
            else:
                raise Exception(
                    f'{ScriptName} requires the official Python client library for kubernetes for {orchMode} mode'
                )

        # identify running profile
        runProfileSrc = ''
        if not args.composeProfile:
            profileEnvFile = os.path.join(args.configDir, 'process.env')
            try:
                if os.path.isfile(profileEnvFile):
                    args.composeProfile = dotenvImported.get_key(profileEnvFile, PROFILE_KEY)
                    runProfileSrc = os.path.basename(profileEnvFile)
                elif args.debug:
                    runProfileSrc = 'process.env not found'
            except Exception as e:
                runProfileSrc = f'exception ({e})'
        elif args.debug:
            runProfileSrc = 'specified'
        if not args.composeProfile:
            args.composeProfile = PROFILE_MALCOLM
            runProfileSrc = 'default'
        if args.debug:
            eprint(f"Run profile ({runProfileSrc}): {args.composeProfile}")

        # identify openssl binary
        opensslBin = 'openssl.exe' if ((pyPlatform == PLATFORM_WINDOWS) and which('openssl.exe')) else 'openssl'

        # if executed via a symlink, figure out what was intended via the symlink name
        if os.path.islink(os.path.join(ScriptPath, ScriptName)):
            if ScriptName == "logs":
                args.cmdLogs = True
            elif ScriptName == "status":
                args.cmdStatus = True
            elif ScriptName == "start":
                args.cmdStart = True
            elif ScriptName == "restart":
                args.cmdRestart = True
            elif ScriptName == "stop":
                args.cmdStop = True
            elif ScriptName == "wipe":
                args.cmdWipe = True
            elif ScriptName.startswith("auth"):
                args.cmdAuthSetup = True
            elif ScriptName == "netbox-backup":
                args.netboxBackupFile = ""
            elif ScriptName == "netbox-restore" and (
                (not args.netboxRestoreFile) or (not os.path.isfile(args.netboxRestoreFile))
            ):
                raise Exception('NetBox configuration database file must be specified with --netbox-restore')

        # the compose file references various .env files in just about every operation this script does,
        # so make sure they exist right off the bat
        checkEnvFilesAndValues()
        checkWiseFile()

        # stop Malcolm (and wipe data if requestsed)
        if args.cmdRestart or args.cmdStop or args.cmdWipe:
            stop(wipe=args.cmdWipe)

        # configure Malcolm authentication
        if args.cmdAuthSetup or args.cmdAuthSetupNonInteractive:
            authSetup()

        # start Malcolm
        if args.cmdStart or args.cmdRestart:
            start()

        # tail Malcolm logs
        if ((not args.quiet) and (args.cmdStart or args.cmdRestart)) or args.cmdLogs:
            logs()

        # display Malcolm status
        if args.cmdStatus:
            status()

        # display Malcolm URLS
        if args.cmdPrintURLs:
            printURLs()

        # backup NetBox files
        if args.netboxBackupFile is not None:
            print(f"NetBox configuration database saved to {netboxBackup(args.netboxBackupFile)}")

        # restore NetBox files
        if args.netboxRestoreFile is not None:
            netboxRestore(args.netboxRestoreFile)


if __name__ == '__main__':
    main()
    if coloramaImported:
        print(Style.RESET_ALL)<|MERGE_RESOLUTION|>--- conflicted
+++ resolved
@@ -166,24 +166,16 @@
     global yamlImported
 
     # if a specific config/*.env file doesn't exist, use the *.example.env files as defaults
-<<<<<<< HEAD
-    if os.path.isdir(examplesConfigDir := os.path.join(MalcolmPath, 'config')):
-
-        # process copies, removes, etc. from env-var-actions.yml
-=======
     if os.path.isdir(examplesConfigDir := os.path.join(GetMalcolmPath(), 'config')):
 
         # process renames, copies, removes, etc. from env-var-actions.yml
         envVarActionsYaml = None
->>>>>>> bad15250
         envVarActionsFile = os.path.join(examplesConfigDir, 'env-var-actions.yml')
         if os.path.isfile(envVarActionsFile):
             with open(envVarActionsFile, 'r') as f:
                 envVarActionsYaml = yamlImported.YAML(typ='safe', pure=True).load(f)
             if envVarActionsYaml and isinstance(envVarActionsYaml, dict):
 
-<<<<<<< HEAD
-=======
                 # renamed_environment_variable_files renames .env files from their old to new names
                 if 'renamed_environment_variable_files' in envVarActionsYaml:
                     for destEnv, sourceEnv in envVarActionsYaml['renamed_environment_variable_files'].items():
@@ -207,7 +199,6 @@
                                 f"{os.path.basename(sourceEnvFileName)} does not exist, ignoring rename to {os.path.basename(destEnvFileName)}"
                             )
 
->>>>>>> bad15250
                 # copied_environment_variables contains values that used to be in one environment variable file
                 #   but are now in another. This section only does the creation, not the removal (which should
                 #   also be reflected in removed_environment_variables). This is non-destructive, meaning
@@ -216,9 +207,6 @@
                     # top level in this hash represents the destination .env file
                     for destEnv, sourceEnvs in envVarActionsYaml['copied_environment_variables'].items():
                         # if the destination .env file already exists, read its current values
-<<<<<<< HEAD
-                        destEnvFileName = os.path.join(args.configDir, destEnv.replace('_', '-') + '.env')
-=======
                         # if not, create it from .example if possible first
                         destEnvFileName = os.path.join(args.configDir, destEnv.replace('_', '-') + '.env')
                         if not os.path.isfile(destEnvFileName):
@@ -229,7 +217,6 @@
                                 if args.debug:
                                     eprint(f"Creating {destEnvFileName} from {os.path.basename(envExampleFile)}")
                                 shutil.copyfile(envExampleFile, destEnvFileName)
->>>>>>> bad15250
                         destVars = (
                             dotenvImported.dotenv_values(destEnvFileName) if os.path.isfile(destEnvFileName) else dict()
                         )
@@ -247,16 +234,6 @@
                                 sourceVars = dotenvImported.dotenv_values(sourceEnvFileName)
                                 # open the destination file for writing new values
                                 with open(destEnvFileName, "a") as destEnvFileHandle:
-<<<<<<< HEAD
-                                    for destKey, sourceKey in keys.items():
-                                        # if a key exists in the source, but not in the dest, it needs to be written
-                                        if (sourceKey in sourceVars) and (destKey not in destVars):
-                                            if args.debug:
-                                                eprint(
-                                                    f"Creating {os.path.basename(destEnvFileName)}:{destKey} from {os.path.basename(sourceEnvFileName)}:{sourceKey}"
-                                                )
-                                            print(f"{destKey}={sourceVars[sourceKey]}", file=destEnvFileHandle)
-=======
                                     newlineAdded = False
                                     for destKey, sourceKey in keys.items():
                                         sourceVarName = None
@@ -310,7 +287,6 @@
                                                 print(f"{destKey}={destVal}", file=destEnvFileHandle)
                                             else:
                                                 print(f"{destKey}={sourceVars[sourceVarName]}", file=destEnvFileHandle)
->>>>>>> bad15250
 
                 # removed_environment_variables contains values that used to be in an environment variable file, but no longer belong there
                 if 'removed_environment_variables' in envVarActionsYaml:
@@ -348,11 +324,7 @@
                                     os.unlink(envFileName)
 
         # creating missing .env file from .env.example file
-<<<<<<< HEAD
-        for envExampleFile in glob.glob(os.path.join(examplesConfigDir, '*.env.example')):
-=======
         for envExampleFile in sorted(glob.glob(os.path.join(examplesConfigDir, '*.env.example'))):
->>>>>>> bad15250
             envFile = os.path.join(args.configDir, os.path.basename(envExampleFile[: -len('.example')]))
             if not os.path.isfile(envFile):
                 if args.debug:
