# Parameters related to NetBox (and supporting tools). Note that other more specific parameters
#   can also be configured in the env_file files for netbox* services
# Whether or not Logstash will enrich network traffic metadata via NetBox API calls
NETBOX_ENRICHMENT=false
# The name of the default "site" to be created upon NetBox initialization, and to be used for enrichment
#   if not otherwise specified for the source of the network traffic data
NETBOX_DEFAULT_SITE=Malcolm
# Whether or not unobserved network entities in Logstash data will be used to populate NetBox
NETBOX_AUTO_POPULATE=false
# Whether or not unobserved network subnets in Logstash data will be created automatically in NetBox
NETBOX_AUTO_CREATE_PREFIX=false
# Whether or not services (i.e., destination IP/port) will be looked up during NetBox enrichment
NETBOX_ENRICHMENT_LOOKUP_SERVICE=true
# Customize manufacturer matching/creation with NETBOX_AUTO_POPULATE
NETBOX_DEFAULT_AUTOCREATE_MANUFACTURER=true
NETBOX_DEFAULT_FUZZY_THRESHOLD=0.95
# Caching parameters for NetBox's LogStash lookups
NETBOX_CACHE_SIZE=10000
NETBOX_CACHE_TTL=300
<<<<<<< HEAD
# Whether to disable Malcolm's NetBox instance ('true') or not ('false')
NETBOX_DISABLED=true
NETBOX_POSTGRES_DISABLED=true
NETBOX_CRON=true
=======
# NetBox mode: `local` (embedded NetBox), `remote` (remote NetBox), or `disabled`
NETBOX_MODE=disabled
# NetBox URL (should only be set if NETBOX_MODE=remote, otherwise leave blank for default http://netbox:8080/netbox)
NETBOX_URL=
>>>>>>> bad15250
<|MERGE_RESOLUTION|>--- conflicted
+++ resolved
@@ -17,14 +17,7 @@
 # Caching parameters for NetBox's LogStash lookups
 NETBOX_CACHE_SIZE=10000
 NETBOX_CACHE_TTL=300
-<<<<<<< HEAD
-# Whether to disable Malcolm's NetBox instance ('true') or not ('false')
-NETBOX_DISABLED=true
-NETBOX_POSTGRES_DISABLED=true
-NETBOX_CRON=true
-=======
 # NetBox mode: `local` (embedded NetBox), `remote` (remote NetBox), or `disabled`
 NETBOX_MODE=disabled
 # NetBox URL (should only be set if NETBOX_MODE=remote, otherwise leave blank for default http://netbox:8080/netbox)
-NETBOX_URL=
->>>>>>> bad15250
+NETBOX_URL=