--- conflicted
+++ resolved
@@ -8,15 +8,6 @@
 
 Malcolm can be installed from a git [working copy of the source code](development.md#Build) or the from [pre-packaged installation files](development.md#Packager) downloaded as artifacts from the [latest Malcolm release]({{ site.github.repository_url }}/releases/latest). The instructions for both methods are mostly the same, so both will shown here while indicating where the processes differ.
 
-<<<<<<< HEAD
-To install Malcolm from the latest Malcolm release artifacts, browse to the [Malcolm releases page on GitHub]({{ site.github.repository_url }}/releases/latest) and download the `malcolm_YYYYMMDD_HHNNSS_xxxxxxx_docker_install.zip` file, then navigate to the downloads directory and extract it. If your distribution does not have the `unzip` utility, you may need to install it with `sudo apt install unzip`.
-```
-user@host:~$ cd Downloads/
-user@host:~/Downloads$ ls
-malcolm_20250117_115650_d1867453_docker_install.zip
-user@host:~/Downloads$ unzip malcolm_20250117_115650_d1867453_docker_install.zip
-Archive:  malcolm_20250117_115650_d1867453_docker_install.zip
-=======
 To install Malcolm from the latest Malcolm release artifacts, browse to the [Malcolm releases page on GitHub]({{ site.github.repository_url }}/releases/latest) and download the `malcolm-{{ site.malcolm.version }}-docker_install.zip` file, then navigate to the downloads directory and extract it. If your distribution does not have the `unzip` utility, you may need to install it with `sudo apt install unzip`.
 ```
 user@host:~$ cd Downloads/
@@ -24,7 +15,6 @@
 malcolm-{{ site.malcolm.version }}-docker_install.zip
 user@host:~/Downloads$ unzip malcolm-{{ site.malcolm.version }}-docker_install.zip
 Archive:  malcolm-{{ site.malcolm.version }}-docker_install.zip
->>>>>>> bad15250
   inflating: install.py
   inflating: malcolm_20250117_115650_d1867453.README.txt
   inflating: malcolm_20250117_115650_d1867453.tar.gz
@@ -67,52 +57,11 @@
 
 Add another non-root user to the "docker" group?: n
 
-<<<<<<< HEAD
-fs.file-max increases allowed maximum for file handles
-fs.file-max= appears to be missing from /etc/sysctl.conf, append it? (Y / n): y
-
-fs.inotify.max_user_watches increases allowed maximum for monitored files
-fs.inotify.max_user_watches= appears to be missing from /etc/sysctl.conf, append it? (Y / n): y
-
-fs.inotify.max_queued_events increases queue size for monitored files
-fs.inotify.max_queued_events= appears to be missing from /etc/sysctl.conf, append it? (Y / n): y
-
-fs.inotify.max_user_instances increases allowed maximum monitor file watchers
-fs.inotify.max_user_instances= appears to be missing from /etc/sysctl.conf, append it? (Y / n): y
-
-vm.max_map_count increases allowed maximum for memory segments
-vm.max_map_count= appears to be missing from /etc/sysctl.conf, append it? (Y / n): y
-
-net.core.somaxconn increases allowed maximum for socket connections
-net.core.somaxconn= appears to be missing from /etc/sysctl.conf, append it? (Y / n): y
-
-vm.swappiness adjusts the preference of the system to swap vs. drop runtime memory pages
-vm.swappiness= appears to be missing from /etc/sysctl.conf, append it? (Y / n): y
-
-vm.dirty_background_ratio defines the percentage of system memory fillable with "dirty" pages before flushing
-vm.dirty_background_ratio= appears to be missing from /etc/sysctl.conf, append it? (Y / n): y
-
-vm.dirty_ratio defines the maximum percentage of dirty system memory before committing everything
-vm.dirty_ratio= appears to be missing from /etc/sysctl.conf, append it? (Y / n): y
-
-net.ipv4.tcp_retries2 defines the maximum number of TCP retransmissions
-net.ipv4.tcp_retries2= appears to be missing from /etc/sysctl.conf, append it? (Y / n): y
-
-/etc/security/limits.d/limits.conf increases the allowed maximums for file handles and memlocked segments
-/etc/security/limits.d/limits.conf does not exist, create it? (Y / n): y
-
-cgroup parameters appear to be missing from /etc/default/grub, set them? (Y / n): y
+Apply recommended system tweaks automatically without asking for confirmation? y
 ```
 
 If Malcolm is being installed from the downloaded release artifacts, the script will ask whether the user would like to extract the contents of the tarball and to specify the installation directory and Malcolm configuration will continue:
 ```
-=======
-Apply recommended system tweaks automatically without asking for confirmation? y
-```
-
-If Malcolm is being installed from the downloaded release artifacts, the script will ask whether the user would like to extract the contents of the tarball and to specify the installation directory and Malcolm configuration will continue:
-```
->>>>>>> bad15250
 Extract Malcolm runtime files from /home/user/Downloads/malcolm_20250117_115650_d1867453.tar.gz (Y / n): y
 
 Enter installation path for Malcolm [/home/user/Downloads/malcolm]: /home/user/Malcolm
@@ -273,37 +222,28 @@
 
 Additional local accounts can be created at https://localhost/auth/ when Malcolm is running
 
-<<<<<<< HEAD
-=======
 (Re)generate self-signed certificates for HTTPS access? (Y / n): y
 
 (Re)generate self-signed certificates for a remote log forwarder? (Y / n): y
 
 Configure Keycloak? (Y / n): n
 
->>>>>>> bad15250
 Configure remote primary or secondary OpenSearch/Elasticsearch instance? (y / N): n
 
 Store username/password for OpenSearch Alerting email sender account? (y / N): n
 
-<<<<<<< HEAD
-(Re)generate internal passwords for NetBox (Y / n): y
+(Re)generate internal passwords for NetBox? (Y / n): y
+
+(Re)generate internal passwords for Keycloak's PostgreSQL database? (Y / n): y
+
+(Re)generate internal superuser passwords for PostgreSQL? (Y / n): y
+
+(Re)generate internal passwords for Redis? (Y / n): y
 
 Store password hash secret for Arkime viewer cluster? (y / N): n
-=======
-(Re)generate internal passwords for NetBox? (Y / n): y
-
-(Re)generate internal passwords for Keycloak's PostgreSQL database? (Y / n): y
-
-(Re)generate internal superuser passwords for PostgreSQL? (Y / n): y
-
-(Re)generate internal passwords for Redis? (Y / n): y
-
-Store password hash secret for Arkime viewer cluster? (y / N): n
 
 Transfer self-signed client certificates to a remote log forwarder? (y / N): n
 
->>>>>>> bad15250
 ```
 
 Users planning to install and configure sensor devices running [Hedgehog Linux](hedgehog.md) must perform an additional step to allow communication between a Malcolm instance and an installation of Hedgehog Linux. In order for a sensor running Hedgehog Linux to securely communicate with Malcolm, it needs a copy of the client certificates generated when "(Re)generate self-signed certificates for a remote log forwarder" was selected above. The certificate authority, certificate, and key files to be copied to and used by the remote log forwarder are located in Malcolm's `filebeat/certs/` directory; these certificates should be copied to the `/opt/sensor/sensor_ctl/logstash-client-certificates` directory on the Hedgehog Linux sensor.
@@ -318,26 +258,6 @@
  ✔ netbox-redis Skipped - Image is already being pulled by netbox-redis-cache
  ✔ arkime-live Skipped - Image is already being pulled by arkime
  ✔ zeek-live Skipped - Image is already being pulled by zeek
-<<<<<<< HEAD
- ✔ opensearch Pulled
- ✔ dashboards-helper Pulled
- ✔ pcap-capture Pulled
- ✔ netbox Pulled
- ✔ filebeat Pulled
- ✔ netbox-redis-cache Pulled
- ✔ upload Pulled
- ✔ api Pulled
- ✔ netbox-postgres Pulled
- ✔ file-monitor Pulled
- ✔ nginx-proxy Pulled
- ✔ htadmin Pulled
- ✔ freq Pulled
- ✔ logstash Pulled
- ✔ dashboards Pulled
- ✔ suricata-live Pulled
- ✔ pcap-monitor Pulled
- ✔ arkime Pulled
-=======
  ✔ api Pulled
  ✔ arkime Pulled
  ✔ dashboards Pulled
@@ -357,32 +277,10 @@
  ✔ postgres Pulled
  ✔ suricata-live Pulled
  ✔ upload Pulled
->>>>>>> bad15250
  ✔ zeek Pulled
 
 user@host:~/Malcolm$ docker images
 REPOSITORY                                                     TAG               IMAGE ID       CREATED      SIZE
-<<<<<<< HEAD
-ghcr.io/idaholab/malcolm/nginx-proxy         25.01.0   ee2dac715efc   4 weeks ago   157MB
-ghcr.io/idaholab/malcolm/dashboards          25.01.0   a35265cbde35   4 weeks ago   1.55GB
-ghcr.io/idaholab/malcolm/dashboards-helper   25.01.0   7ca0c53c745f   4 weeks ago   253MB
-ghcr.io/idaholab/malcolm/logstash-oss        25.01.0   ef10cbc5053f   4 weeks ago   1.57GB
-ghcr.io/idaholab/malcolm/arkime              25.01.0   8c6bc6d79e1b   4 weeks ago   835MB
-ghcr.io/idaholab/malcolm/zeek                25.01.0   1ccdbea08109   4 weeks ago   1.35GB
-ghcr.io/idaholab/malcolm/filebeat-oss        25.01.0   6e08f4a8621e   4 weeks ago   433MB
-ghcr.io/idaholab/malcolm/netbox              25.01.0   8dcbc152a9b9   4 weeks ago   1.78GB
-ghcr.io/idaholab/malcolm/suricata            25.01.0   0c40ac0d8005   5 weeks ago   353MB
-ghcr.io/idaholab/malcolm/opensearch          25.01.0   b66dd0922d21   5 weeks ago   1.54GB
-ghcr.io/idaholab/malcolm/pcap-capture        25.01.0   830b7d682693   5 weeks ago   139MB
-ghcr.io/idaholab/malcolm/file-monitor        25.01.0   daef959d2db4   5 weeks ago   723MB
-ghcr.io/idaholab/malcolm/htadmin             25.01.0   098e5a4d1974   5 weeks ago   247MB
-ghcr.io/idaholab/malcolm/postgresql          25.01.0   11fd6170d5d5   5 weeks ago   335MB
-ghcr.io/idaholab/malcolm/api                 25.01.0   ed92d05a5485   5 weeks ago   165MB
-ghcr.io/idaholab/malcolm/redis               25.01.0   f876b484bf9d   5 weeks ago   51.1MB
-ghcr.io/idaholab/malcolm/file-upload         25.01.0   40468de667cf   5 weeks ago   250MB
-ghcr.io/idaholab/malcolm/freq                25.01.0   7a64594a7c6b   5 weeks ago   155MB
-ghcr.io/idaholab/malcolm/pcap-monitor        25.01.0   ff3fa6dec5da   5 weeks ago   178MB
-=======
 ghcr.io/idaholab/malcolm/api                 {{ site.malcolm.version }}   ed92d05a5485   5 weeks ago   165MB
 ghcr.io/idaholab/malcolm/arkime              {{ site.malcolm.version }}   8c6bc6d79e1b   4 weeks ago   835MB
 ghcr.io/idaholab/malcolm/dashboards          {{ site.malcolm.version }}   a35265cbde35   4 weeks ago   1.55GB
@@ -403,7 +301,6 @@
 ghcr.io/idaholab/malcolm/redis               {{ site.malcolm.version }}   f876b484bf9d   5 weeks ago   51.1MB
 ghcr.io/idaholab/malcolm/suricata            {{ site.malcolm.version }}   0c40ac0d8005   5 weeks ago   353MB
 ghcr.io/idaholab/malcolm/zeek                {{ site.malcolm.version }}   1ccdbea08109   4 weeks ago   1.35GB
->>>>>>> bad15250
 ```
 
 Finally, start Malcolm. When Malcolm starts it will stream informational and debug messages to the console until it has completed initializing.
