# <a name="HedgehogISOBuild"></a>Appendix A - Generating the ISO

Official downloads of the Hedgehog Linux installer ISO are not provided: however, it can be built easily on an internet-connected Linux host with Vagrant:

* [Vagrant](https://www.vagrantup.com/)
    - [`vagrant-reload`](https://github.com/aidanns/vagrant-reload) plugin
    - [`vagrant-sshfs`](https://github.com/dustymabe/vagrant-sshfs) plugin
    - [`bento/debian-11`](https://app.vagrantup.com/bento/boxes/debian-11) Vagrant box

The build should work with either the [VirtualBox](https://www.virtualbox.org/) provider or the [libvirt](https://libvirt.org/) provider:

* [VirtualBox](https://www.virtualbox.org/) [provider](https://www.vagrantup.com/docs/providers/virtualbox)
    - [`vagrant-vbguest`](https://github.com/dotless-de/vagrant-vbguest) plugin
* [libvirt](https://libvirt.org/) 
    - [`vagrant-libvirt`](https://github.com/vagrant-libvirt/vagrant-libvirt) provider plugin
    - [`vagrant-mutate`](https://github.com/sciurus/vagrant-mutate) plugin to convert [`bento/debian-11`](https://app.vagrantup.com/bento/boxes/debian-11) Vagrant box to `libvirt` format

To perform a clean build the Hedgehog Linux installer ISO, navigate to your local [Malcolm]({{ site.github.repository_url }}/) working copy and run:

```
$ ./sensor-iso/build_via_vagrant.sh -f
…
Starting build machine...
Bringing machine 'default' up with 'virtualbox' provider...
…
```

Building the ISO may take 90 minutes or more depending on your system. As the build finishes, you will see the following message indicating success:

```
…
<<<<<<< HEAD
Finished, created "/sensor-build/hedgehog-6.4.1.iso"
=======
Finished, created "/sensor-build/hedgehog-6.4.2.iso"
>>>>>>> 1b8deedb
…
```

Alternately, if you have forked Malcolm on GitHub, [workflow files]({{ site.github.repository_url }}/tree/{{ site.github.build_revision }}/.github/workflows/) are provided which contain instructions for GitHub to build the docker images and Hedgehog and [Malcolm]({{ site.github.repository_url }}) installer ISOs, specifically [`sensor-iso-build-docker-wrap-push-ghcr.yml`]({{ site.github.repository_url }}/blob/{{ site.github.build_revision }}/.github/workflows/sensor-iso-build-docker-wrap-push-ghcr.yml) for the Hedgehog ISO. The resulting ISO file is wrapped in a Docker image that provides an HTTP server from which the ISO may be downloaded.<|MERGE_RESOLUTION|>--- conflicted
+++ resolved
@@ -29,11 +29,7 @@
 
 ```
 …
-<<<<<<< HEAD
-Finished, created "/sensor-build/hedgehog-6.4.1.iso"
-=======
 Finished, created "/sensor-build/hedgehog-6.4.2.iso"
->>>>>>> 1b8deedb
 …
 ```
 
