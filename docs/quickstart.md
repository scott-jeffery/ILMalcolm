# <a name="QuickStart"></a>Quick start

* [Quick start](#QuickStart)
    - [Getting Malcolm](#GetMalcolm)
    - [User interface](#UserInterfaceURLs)

## <a name="GetMalcolm"></a>Getting Malcolm

For a `TL;DR` example of downloading, configuring, and running Malcolm on a Linux platform, see [Installation example using Ubuntu 22.04 LTS](ubuntu-install-example.md#InstallationExample).

The scripts to control Malcolm require Python 3. The [`install.py`](malcolm-config.md#ConfigAndTuning) script requires the [requests](https://docs.python-requests.org/en/latest/) module for Python 3, and will make use of the [pythondialog](https://pythondialog.sourceforge.io/) module for user interaction (on Linux) if it is available.

### Source code

The files required to build and run Malcolm are available on its [GitHub page]({{ site.github.repository_url }}/tree/{{ site.github.build_revision }}). Malcolm's source code is released under the terms of a permissive open source software license (see [`License.txt`]({{ site.github.repository_url }}/blob/{{ site.github.build_revision }}/License.txt)  for the terms of its release).

### Building Malcolm from scratch

The `build.sh` script can build Malcolm's Docker images from scratch. See [Building from source](development.md#Build) for more information.

### Initial configuration

You must run [`auth_setup`](authsetup.md#AuthSetup) prior to pulling Malcolm's Docker images. You should also ensure your system configuration and `docker-compose.yml` settings are tuned by running `./scripts/install.py` or `./scripts/install.py --configure` (see [System configuration and tuning](malcolm-config.md#ConfigAndTuning)).
    
### Pull Malcolm's Docker images

Malcolm's Docker images are periodically built and hosted on [Docker Hub](https://hub.docker.com/u/malcolmnetsec). If you already have [Docker](https://www.docker.com/) and [Docker Compose](https://docs.docker.com/compose/), these prebuilt images can be pulled by navigating into the Malcolm directory (containing the `docker-compose.yml` file) and running `docker-compose pull` like this:
```
$ docker-compose pull
Pulling api               ... done
Pulling arkime            ... done
Pulling dashboards        ... done
Pulling dashboards-helper ... done
Pulling file-monitor      ... done
Pulling filebeat          ... done
Pulling freq              ... done
Pulling htadmin           ... done
Pulling logstash          ... done
Pulling name-map-ui       ... done
Pulling netbox            ... done
Pulling netbox-postgresql ... done
Pulling netbox-redis      ... done
Pulling nginx-proxy       ... done
Pulling opensearch        ... done
Pulling pcap-capture      ... done
Pulling pcap-monitor      ... done
Pulling suricata          ... done
Pulling upload            ... done
Pulling zeek              ... done
```

You can then observe that the images have been retrieved by running `docker images`:
```
$ docker images
<<<<<<< HEAD
REPOSITORY                                                     TAG             IMAGE ID       CREATED      SIZE
malcolmnetsec/api                                              6.4.3           xxxxxxxxxxxx   3 days ago   158MB
malcolmnetsec/arkime                                           6.4.3           xxxxxxxxxxxx   3 days ago   816MB
malcolmnetsec/dashboards                                       6.4.3           xxxxxxxxxxxx   3 days ago   1.02GB
malcolmnetsec/dashboards-helper                                6.4.3           xxxxxxxxxxxx   3 days ago   184MB
malcolmnetsec/file-monitor                                     6.4.3           xxxxxxxxxxxx   3 days ago   588MB
malcolmnetsec/file-upload                                      6.4.3           xxxxxxxxxxxx   3 days ago   259MB
malcolmnetsec/filebeat-oss                                     6.4.3           xxxxxxxxxxxx   3 days ago   624MB
malcolmnetsec/freq                                             6.4.3           xxxxxxxxxxxx   3 days ago   132MB
malcolmnetsec/htadmin                                          6.4.3           xxxxxxxxxxxx   3 days ago   242MB
malcolmnetsec/logstash-oss                                     6.4.3           xxxxxxxxxxxx   3 days ago   1.35GB
malcolmnetsec/name-map-ui                                      6.4.3           xxxxxxxxxxxx   3 days ago   143MB
malcolmnetsec/netbox                                           6.4.3           xxxxxxxxxxxx   3 days ago   1.01GB
malcolmnetsec/nginx-proxy                                      6.4.3           xxxxxxxxxxxx   3 days ago   121MB
malcolmnetsec/opensearch                                       6.4.3           xxxxxxxxxxxx   3 days ago   1.17GB
malcolmnetsec/pcap-capture                                     6.4.3           xxxxxxxxxxxx   3 days ago   121MB
malcolmnetsec/pcap-monitor                                     6.4.3           xxxxxxxxxxxx   3 days ago   213MB
malcolmnetsec/postgresql                                       6.4.3           xxxxxxxxxxxx   3 days ago   268MB
malcolmnetsec/redis                                            6.4.3           xxxxxxxxxxxx   3 days ago   34.2MB
malcolmnetsec/suricata                                         6.4.3           xxxxxxxxxxxx   3 days ago   278MB
malcolmnetsec/zeek                                             6.4.3           xxxxxxxxxxxx   3 days ago   1GB
=======
REPOSITORY                                                     TAG               IMAGE ID       CREATED      SIZE
malcolmnetsec/api                                              23.01.0           xxxxxxxxxxxx   3 days ago   158MB
malcolmnetsec/arkime                                           23.01.0           xxxxxxxxxxxx   3 days ago   816MB
malcolmnetsec/dashboards                                       23.01.0           xxxxxxxxxxxx   3 days ago   1.02GB
malcolmnetsec/dashboards-helper                                23.01.0           xxxxxxxxxxxx   3 days ago   184MB
malcolmnetsec/file-monitor                                     23.01.0           xxxxxxxxxxxx   3 days ago   588MB
malcolmnetsec/file-upload                                      23.01.0           xxxxxxxxxxxx   3 days ago   259MB
malcolmnetsec/filebeat-oss                                     23.01.0           xxxxxxxxxxxx   3 days ago   624MB
malcolmnetsec/freq                                             23.01.0           xxxxxxxxxxxx   3 days ago   132MB
malcolmnetsec/htadmin                                          23.01.0           xxxxxxxxxxxx   3 days ago   242MB
malcolmnetsec/logstash-oss                                     23.01.0           xxxxxxxxxxxx   3 days ago   1.35GB
malcolmnetsec/name-map-ui                                      23.01.0           xxxxxxxxxxxx   3 days ago   143MB
malcolmnetsec/netbox                                           23.01.0           xxxxxxxxxxxx   3 days ago   1.01GB
malcolmnetsec/nginx-proxy                                      23.01.0           xxxxxxxxxxxx   3 days ago   121MB
malcolmnetsec/opensearch                                       23.01.0           xxxxxxxxxxxx   3 days ago   1.17GB
malcolmnetsec/pcap-capture                                     23.01.0           xxxxxxxxxxxx   3 days ago   121MB
malcolmnetsec/pcap-monitor                                     23.01.0           xxxxxxxxxxxx   3 days ago   213MB
malcolmnetsec/postgresql                                       23.01.0           xxxxxxxxxxxx   3 days ago   268MB
malcolmnetsec/redis                                            23.01.0           xxxxxxxxxxxx   3 days ago   34.2MB
malcolmnetsec/suricata                                         23.01.0           xxxxxxxxxxxx   3 days ago   278MB
malcolmnetsec/zeek                                             23.01.0           xxxxxxxxxxxx   3 days ago   1GB
>>>>>>> 6e30c7c6
```

### Import from pre-packaged tarballs

Once built, the `malcolm_appliance_packager.sh` script can be used to create pre-packaged Malcolm tarballs for import on another machine. See [Pre-Packaged Installation Files](development.md#Packager) for more information.

## Starting and stopping Malcolm

Use the scripts in the `scripts/` directory to start and stop Malcolm, view debug logs of a currently running
instance, wipe the database and restore Malcolm to a fresh state, etc.

## <a name="UserInterfaceURLs"></a>User interface

A few minutes after starting Malcolm (probably 5 to 10 minutes for Logstash to be completely up, depending on the system), the following services will be accessible:

* [Arkime](https://arkime.com/): [https://localhost:443](https://localhost:443)
* [OpenSearch Dashboards](https://opensearch.org/docs/latest/dashboards/index/): [https://localhost/dashboards/](https://localhost/dashboards/) or [https://localhost:5601](https://localhost:5601)
* [Capture File and Log Archive Upload (Web)](upload.md#Upload): [https://localhost/upload/](https://localhost/upload/)
* [Capture File and Log Archive Upload (SFTP)](upload.md#Upload): `sftp://<username>@127.0.0.1:8022/files`
* [Host and Subnet Name Mapping](host-and-subnet-mapping.md#HostAndSubnetNaming) Editor: [https://localhost/name-map-ui/](https://localhost/name-map-ui/)
* [NetBox](netbox.md#NetBox): [https://localhost/netbox/](https://localhost/netbox/)
* [Account Management](authsetup.md#AuthBasicAccountManagement): [https://localhost:488](https://localhost:488)<|MERGE_RESOLUTION|>--- conflicted
+++ resolved
@@ -52,29 +52,6 @@
 You can then observe that the images have been retrieved by running `docker images`:
 ```
 $ docker images
-<<<<<<< HEAD
-REPOSITORY                                                     TAG             IMAGE ID       CREATED      SIZE
-malcolmnetsec/api                                              6.4.3           xxxxxxxxxxxx   3 days ago   158MB
-malcolmnetsec/arkime                                           6.4.3           xxxxxxxxxxxx   3 days ago   816MB
-malcolmnetsec/dashboards                                       6.4.3           xxxxxxxxxxxx   3 days ago   1.02GB
-malcolmnetsec/dashboards-helper                                6.4.3           xxxxxxxxxxxx   3 days ago   184MB
-malcolmnetsec/file-monitor                                     6.4.3           xxxxxxxxxxxx   3 days ago   588MB
-malcolmnetsec/file-upload                                      6.4.3           xxxxxxxxxxxx   3 days ago   259MB
-malcolmnetsec/filebeat-oss                                     6.4.3           xxxxxxxxxxxx   3 days ago   624MB
-malcolmnetsec/freq                                             6.4.3           xxxxxxxxxxxx   3 days ago   132MB
-malcolmnetsec/htadmin                                          6.4.3           xxxxxxxxxxxx   3 days ago   242MB
-malcolmnetsec/logstash-oss                                     6.4.3           xxxxxxxxxxxx   3 days ago   1.35GB
-malcolmnetsec/name-map-ui                                      6.4.3           xxxxxxxxxxxx   3 days ago   143MB
-malcolmnetsec/netbox                                           6.4.3           xxxxxxxxxxxx   3 days ago   1.01GB
-malcolmnetsec/nginx-proxy                                      6.4.3           xxxxxxxxxxxx   3 days ago   121MB
-malcolmnetsec/opensearch                                       6.4.3           xxxxxxxxxxxx   3 days ago   1.17GB
-malcolmnetsec/pcap-capture                                     6.4.3           xxxxxxxxxxxx   3 days ago   121MB
-malcolmnetsec/pcap-monitor                                     6.4.3           xxxxxxxxxxxx   3 days ago   213MB
-malcolmnetsec/postgresql                                       6.4.3           xxxxxxxxxxxx   3 days ago   268MB
-malcolmnetsec/redis                                            6.4.3           xxxxxxxxxxxx   3 days ago   34.2MB
-malcolmnetsec/suricata                                         6.4.3           xxxxxxxxxxxx   3 days ago   278MB
-malcolmnetsec/zeek                                             6.4.3           xxxxxxxxxxxx   3 days ago   1GB
-=======
 REPOSITORY                                                     TAG               IMAGE ID       CREATED      SIZE
 malcolmnetsec/api                                              23.01.0           xxxxxxxxxxxx   3 days ago   158MB
 malcolmnetsec/arkime                                           23.01.0           xxxxxxxxxxxx   3 days ago   816MB
@@ -96,7 +73,6 @@
 malcolmnetsec/redis                                            23.01.0           xxxxxxxxxxxx   3 days ago   34.2MB
 malcolmnetsec/suricata                                         23.01.0           xxxxxxxxxxxx   3 days ago   278MB
 malcolmnetsec/zeek                                             23.01.0           xxxxxxxxxxxx   3 days ago   1GB
->>>>>>> 6e30c7c6
 ```
 
 ### Import from pre-packaged tarballs
