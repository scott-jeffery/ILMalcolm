# <a name="QuickStart"></a>Quick start

* [Quick start](#QuickStart)
    - [Getting Malcolm](#GetMalcolm)
    - [User interface](#UserInterfaceURLs)

## <a name="GetMalcolm"></a>Getting Malcolm

For a `TL;DR` example of downloading, configuring, and running Malcolm in Docker on a Linux platform, see **[Installation example using Ubuntu 22.04 LTS](ubuntu-install-example.md#InstallationExample)**.

For a more in-depth guide convering installing both Malcolm and a [Hedgehog Linux](hedgehog.md) sensor using the [Malcolm installer ISO](malcolm-iso.md#ISO) and [Hedgehog Linux installer ISO](hedgehog-installation.md#HedgehogInstallation), see **[End-to-end Malcolm and Hedgehog Linux ISO Installation](malcolm-hedgehog-e2e-iso-install.md#InstallationExample)**.

### Source code

The files required to build and run Malcolm are available on its [GitHub page]({{ site.github.repository_url }}/tree/{{ site.github.build_revision }}). Malcolm's source code is released under the terms of a permissive open source software license (see [`License.txt`]({{ site.github.repository_url }}/blob/{{ site.github.build_revision }}/License.txt)  for the terms of its release).

### Building Malcolm from scratch

The `build.sh` script can build Malcolm's Docker images from scratch. See [Building from source](development.md#Build) for more information.

### Initial configuration

The scripts to control Malcolm require Python 3. The [`install.py`](malcolm-config.md#ConfigAndTuning) script requires the [requests](https://docs.python-requests.org/en/latest/) module for Python 3, and will make use of the [pythondialog](https://pythondialog.sourceforge.io/) module for user interaction (on Linux) if it is available.

You must run [`auth_setup`](authsetup.md#AuthSetup) prior to pulling Malcolm's Docker images. You should also ensure your system configuration and `docker-compose.yml` settings are tuned by running `./scripts/install.py` or `./scripts/install.py --configure` (see [System configuration and tuning](malcolm-config.md#ConfigAndTuning)).
    
### Pull Malcolm's Docker images

Malcolm's Docker images are periodically built and hosted on [GitHub](https://github.com/orgs/idaholab/packages?repo_name=Malcolm). If you already have [Docker](https://www.docker.com/) and [Docker Compose](https://docs.docker.com/compose/), these prebuilt images can be pulled by navigating into the Malcolm directory (containing the `docker-compose.yml` file) and running `docker-compose pull` like this:
```
$ docker-compose pull
Pulling api               ... done
Pulling arkime            ... done
Pulling dashboards        ... done
Pulling dashboards-helper ... done
Pulling file-monitor      ... done
Pulling filebeat          ... done
Pulling freq              ... done
Pulling htadmin           ... done
Pulling logstash          ... done
Pulling netbox            ... done
Pulling netbox-postgresql ... done
Pulling netbox-redis      ... done
Pulling nginx-proxy       ... done
Pulling opensearch        ... done
Pulling pcap-capture      ... done
Pulling pcap-monitor      ... done
Pulling suricata          ... done
Pulling upload            ... done
Pulling zeek              ... done
```

You can then observe that the images have been retrieved by running `docker images`:
```
$ docker images
REPOSITORY                                                     TAG               IMAGE ID       CREATED      SIZE
<<<<<<< HEAD
ghcr.io/idaholab/malcolm/api                                              kubernetes           xxxxxxxxxxxx   3 days ago   158MB
ghcr.io/idaholab/malcolm/arkime                                           kubernetes           xxxxxxxxxxxx   3 days ago   816MB
ghcr.io/idaholab/malcolm/dashboards                                       kubernetes           xxxxxxxxxxxx   3 days ago   1.02GB
ghcr.io/idaholab/malcolm/dashboards-helper                                kubernetes           xxxxxxxxxxxx   3 days ago   184MB
ghcr.io/idaholab/malcolm/file-monitor                                     kubernetes           xxxxxxxxxxxx   3 days ago   588MB
ghcr.io/idaholab/malcolm/file-upload                                      kubernetes           xxxxxxxxxxxx   3 days ago   259MB
ghcr.io/idaholab/malcolm/filebeat-oss                                     kubernetes           xxxxxxxxxxxx   3 days ago   624MB
ghcr.io/idaholab/malcolm/freq                                             kubernetes           xxxxxxxxxxxx   3 days ago   132MB
ghcr.io/idaholab/malcolm/htadmin                                          kubernetes           xxxxxxxxxxxx   3 days ago   242MB
ghcr.io/idaholab/malcolm/logstash-oss                                     kubernetes           xxxxxxxxxxxx   3 days ago   1.35GB
ghcr.io/idaholab/malcolm/netbox                                           kubernetes           xxxxxxxxxxxx   3 days ago   1.01GB
ghcr.io/idaholab/malcolm/nginx-proxy                                      kubernetes           xxxxxxxxxxxx   3 days ago   121MB
ghcr.io/idaholab/malcolm/opensearch                                       kubernetes           xxxxxxxxxxxx   3 days ago   1.17GB
ghcr.io/idaholab/malcolm/pcap-capture                                     kubernetes           xxxxxxxxxxxx   3 days ago   121MB
ghcr.io/idaholab/malcolm/pcap-monitor                                     kubernetes           xxxxxxxxxxxx   3 days ago   213MB
ghcr.io/idaholab/malcolm/postgresql                                       kubernetes           xxxxxxxxxxxx   3 days ago   268MB
ghcr.io/idaholab/malcolm/redis                                            kubernetes           xxxxxxxxxxxx   3 days ago   34.2MB
ghcr.io/idaholab/malcolm/suricata                                         kubernetes           xxxxxxxxxxxx   3 days ago   278MB
ghcr.io/idaholab/malcolm/zeek                                             kubernetes           xxxxxxxxxxxx   3 days ago   1GB
=======
ghcr.io/idaholab/malcolm/api                                              23.04.1           xxxxxxxxxxxx   3 days ago   158MB
ghcr.io/idaholab/malcolm/arkime                                           23.04.1           xxxxxxxxxxxx   3 days ago   816MB
ghcr.io/idaholab/malcolm/dashboards                                       23.04.1           xxxxxxxxxxxx   3 days ago   1.02GB
ghcr.io/idaholab/malcolm/dashboards-helper                                23.04.1           xxxxxxxxxxxx   3 days ago   184MB
ghcr.io/idaholab/malcolm/file-monitor                                     23.04.1           xxxxxxxxxxxx   3 days ago   588MB
ghcr.io/idaholab/malcolm/file-upload                                      23.04.1           xxxxxxxxxxxx   3 days ago   259MB
ghcr.io/idaholab/malcolm/filebeat-oss                                     23.04.1           xxxxxxxxxxxx   3 days ago   624MB
ghcr.io/idaholab/malcolm/freq                                             23.04.1           xxxxxxxxxxxx   3 days ago   132MB
ghcr.io/idaholab/malcolm/htadmin                                          23.04.1           xxxxxxxxxxxx   3 days ago   242MB
ghcr.io/idaholab/malcolm/logstash-oss                                     23.04.1           xxxxxxxxxxxx   3 days ago   1.35GB
ghcr.io/idaholab/malcolm/name-map-ui                                      23.04.1           xxxxxxxxxxxx   3 days ago   143MB
ghcr.io/idaholab/malcolm/netbox                                           23.04.1           xxxxxxxxxxxx   3 days ago   1.01GB
ghcr.io/idaholab/malcolm/nginx-proxy                                      23.04.1           xxxxxxxxxxxx   3 days ago   121MB
ghcr.io/idaholab/malcolm/opensearch                                       23.04.1           xxxxxxxxxxxx   3 days ago   1.17GB
ghcr.io/idaholab/malcolm/pcap-capture                                     23.04.1           xxxxxxxxxxxx   3 days ago   121MB
ghcr.io/idaholab/malcolm/pcap-monitor                                     23.04.1           xxxxxxxxxxxx   3 days ago   213MB
ghcr.io/idaholab/malcolm/postgresql                                       23.04.1           xxxxxxxxxxxx   3 days ago   268MB
ghcr.io/idaholab/malcolm/redis                                            23.04.1           xxxxxxxxxxxx   3 days ago   34.2MB
ghcr.io/idaholab/malcolm/suricata                                         23.04.1           xxxxxxxxxxxx   3 days ago   278MB
ghcr.io/idaholab/malcolm/zeek                                             23.04.1           xxxxxxxxxxxx   3 days ago   1GB
>>>>>>> 7dab50a9
```

### Import from pre-packaged tarballs

Once built, the `malcolm_appliance_packager.sh` script can be used to create pre-packaged Malcolm tarballs for import on another machine. See [Pre-Packaged Installation Files](development.md#Packager) for more information.

## Starting and stopping Malcolm

Use the scripts in the `scripts/` directory to start and stop Malcolm, view debug logs of a currently running
instance, wipe the database and restore Malcolm to a fresh state, etc.

## <a name="UserInterfaceURLs"></a>User interface

A few minutes after starting Malcolm (probably 5 to 10 minutes for Logstash to be completely up, depending on the system), the following services will be accessible:

* [Arkime](https://arkime.com/): [https://localhost:443](https://localhost:443)
* [OpenSearch Dashboards](https://opensearch.org/docs/latest/dashboards/index/): [https://localhost/dashboards/](https://localhost/dashboards/) or [https://localhost:5601](https://localhost:5601)
* [Capture File and Log Archive Upload (Web)](upload.md#Upload): [https://localhost/upload/](https://localhost/upload/)
* [Capture File and Log Archive Upload (SFTP)](upload.md#Upload): `sftp://<username>@127.0.0.1:8022/files`
* [NetBox](asset-interaction-analysis.md#AssetInteractionAnalysis): [https://localhost/netbox/](https://localhost/netbox/)
* [Account Management](authsetup.md#AuthBasicAccountManagement): [https://localhost:488](https://localhost:488)<|MERGE_RESOLUTION|>--- conflicted
+++ resolved
@@ -54,7 +54,6 @@
 ```
 $ docker images
 REPOSITORY                                                     TAG               IMAGE ID       CREATED      SIZE
-<<<<<<< HEAD
 ghcr.io/idaholab/malcolm/api                                              kubernetes           xxxxxxxxxxxx   3 days ago   158MB
 ghcr.io/idaholab/malcolm/arkime                                           kubernetes           xxxxxxxxxxxx   3 days ago   816MB
 ghcr.io/idaholab/malcolm/dashboards                                       kubernetes           xxxxxxxxxxxx   3 days ago   1.02GB
@@ -74,28 +73,6 @@
 ghcr.io/idaholab/malcolm/redis                                            kubernetes           xxxxxxxxxxxx   3 days ago   34.2MB
 ghcr.io/idaholab/malcolm/suricata                                         kubernetes           xxxxxxxxxxxx   3 days ago   278MB
 ghcr.io/idaholab/malcolm/zeek                                             kubernetes           xxxxxxxxxxxx   3 days ago   1GB
-=======
-ghcr.io/idaholab/malcolm/api                                              23.04.1           xxxxxxxxxxxx   3 days ago   158MB
-ghcr.io/idaholab/malcolm/arkime                                           23.04.1           xxxxxxxxxxxx   3 days ago   816MB
-ghcr.io/idaholab/malcolm/dashboards                                       23.04.1           xxxxxxxxxxxx   3 days ago   1.02GB
-ghcr.io/idaholab/malcolm/dashboards-helper                                23.04.1           xxxxxxxxxxxx   3 days ago   184MB
-ghcr.io/idaholab/malcolm/file-monitor                                     23.04.1           xxxxxxxxxxxx   3 days ago   588MB
-ghcr.io/idaholab/malcolm/file-upload                                      23.04.1           xxxxxxxxxxxx   3 days ago   259MB
-ghcr.io/idaholab/malcolm/filebeat-oss                                     23.04.1           xxxxxxxxxxxx   3 days ago   624MB
-ghcr.io/idaholab/malcolm/freq                                             23.04.1           xxxxxxxxxxxx   3 days ago   132MB
-ghcr.io/idaholab/malcolm/htadmin                                          23.04.1           xxxxxxxxxxxx   3 days ago   242MB
-ghcr.io/idaholab/malcolm/logstash-oss                                     23.04.1           xxxxxxxxxxxx   3 days ago   1.35GB
-ghcr.io/idaholab/malcolm/name-map-ui                                      23.04.1           xxxxxxxxxxxx   3 days ago   143MB
-ghcr.io/idaholab/malcolm/netbox                                           23.04.1           xxxxxxxxxxxx   3 days ago   1.01GB
-ghcr.io/idaholab/malcolm/nginx-proxy                                      23.04.1           xxxxxxxxxxxx   3 days ago   121MB
-ghcr.io/idaholab/malcolm/opensearch                                       23.04.1           xxxxxxxxxxxx   3 days ago   1.17GB
-ghcr.io/idaholab/malcolm/pcap-capture                                     23.04.1           xxxxxxxxxxxx   3 days ago   121MB
-ghcr.io/idaholab/malcolm/pcap-monitor                                     23.04.1           xxxxxxxxxxxx   3 days ago   213MB
-ghcr.io/idaholab/malcolm/postgresql                                       23.04.1           xxxxxxxxxxxx   3 days ago   268MB
-ghcr.io/idaholab/malcolm/redis                                            23.04.1           xxxxxxxxxxxx   3 days ago   34.2MB
-ghcr.io/idaholab/malcolm/suricata                                         23.04.1           xxxxxxxxxxxx   3 days ago   278MB
-ghcr.io/idaholab/malcolm/zeek                                             23.04.1           xxxxxxxxxxxx   3 days ago   1GB
->>>>>>> 7dab50a9
 ```
 
 ### Import from pre-packaged tarballs
