--- conflicted
+++ resolved
@@ -359,11 +359,7 @@
 
 services:
   opensearch:
-<<<<<<< HEAD
-    image: ghcr.io/idaholab/malcolmnetsec/opensearch:kubernetes
-=======
-    image: ghcr.io/idaholab/malcolm/opensearch:23.03.1
->>>>>>> df7f1c9d
+    image: ghcr.io/idaholab/malcolm/opensearch:kubernetes
     restart: "no"
     stdin_open: false
     tty: true
@@ -404,11 +400,7 @@
       retries: 3
       start_period: 180s
   dashboards-helper:
-<<<<<<< HEAD
-    image: ghcr.io/idaholab/malcolmnetsec/dashboards-helper:kubernetes
-=======
-    image: ghcr.io/idaholab/malcolm/dashboards-helper:23.03.1
->>>>>>> df7f1c9d
+    image: ghcr.io/idaholab/malcolm/dashboards-helper:kubernetes
     restart: "no"
     stdin_open: false
     tty: true
@@ -439,11 +431,7 @@
       retries: 3
       start_period: 30s
   dashboards:
-<<<<<<< HEAD
-    image: ghcr.io/idaholab/malcolmnetsec/dashboards:kubernetes
-=======
-    image: ghcr.io/idaholab/malcolm/dashboards:23.03.1
->>>>>>> df7f1c9d
+    image: ghcr.io/idaholab/malcolm/dashboards:kubernetes
     restart: "no"
     stdin_open: false
     tty: true
@@ -468,11 +456,7 @@
       retries: 3
       start_period: 210s
   logstash:
-<<<<<<< HEAD
-    image: ghcr.io/idaholab/malcolmnetsec/logstash-oss:kubernetes
-=======
-    image: ghcr.io/idaholab/malcolm/logstash-oss:23.03.1
->>>>>>> df7f1c9d
+    image: ghcr.io/idaholab/malcolm/logstash-oss:kubernetes
     restart: "no"
     stdin_open: false
     tty: true
@@ -515,11 +499,7 @@
       retries: 3
       start_period: 600s
   filebeat:
-<<<<<<< HEAD
-    image: ghcr.io/idaholab/malcolmnetsec/filebeat-oss:kubernetes
-=======
-    image: ghcr.io/idaholab/malcolm/filebeat-oss:23.03.1
->>>>>>> df7f1c9d
+    image: ghcr.io/idaholab/malcolm/filebeat-oss:kubernetes
     restart: "no"
     stdin_open: false
     tty: true
@@ -558,11 +538,7 @@
       retries: 3
       start_period: 60s
   arkime:
-<<<<<<< HEAD
-    image: ghcr.io/idaholab/malcolmnetsec/arkime:kubernetes
-=======
-    image: ghcr.io/idaholab/malcolm/arkime:23.03.1
->>>>>>> df7f1c9d
+    image: ghcr.io/idaholab/malcolm/arkime:kubernetes
     restart: "no"
     stdin_open: false
     tty: true
@@ -600,11 +576,7 @@
       retries: 3
       start_period: 210s
   zeek:
-<<<<<<< HEAD
-    image: ghcr.io/idaholab/malcolmnetsec/zeek:kubernetes
-=======
-    image: ghcr.io/idaholab/malcolm/zeek:23.03.1
->>>>>>> df7f1c9d
+    image: ghcr.io/idaholab/malcolm/zeek:kubernetes
     restart: "no"
     stdin_open: false
     tty: true
@@ -643,11 +615,7 @@
       retries: 3
       start_period: 60s
   zeek-live:
-<<<<<<< HEAD
-    image: ghcr.io/idaholab/malcolmnetsec/zeek:kubernetes
-=======
-    image: ghcr.io/idaholab/malcolm/zeek:23.03.1
->>>>>>> df7f1c9d
+    image: ghcr.io/idaholab/malcolm/zeek:kubernetes
     restart: "no"
     stdin_open: false
     tty: true
@@ -679,11 +647,7 @@
       - ./zeek-logs/extract_files:/zeek/extract_files
       - ./zeek/intel:/opt/zeek/share/zeek/site/intel
   suricata:
-<<<<<<< HEAD
-    image: ghcr.io/idaholab/malcolmnetsec/suricata:kubernetes
-=======
-    image: ghcr.io/idaholab/malcolm/suricata:23.03.1
->>>>>>> df7f1c9d
+    image: ghcr.io/idaholab/malcolm/suricata:kubernetes
     restart: "no"
     stdin_open: false
     tty: true
@@ -720,11 +684,7 @@
       retries: 3
       start_period: 120s
   suricata-live:
-<<<<<<< HEAD
-    image: ghcr.io/idaholab/malcolmnetsec/suricata:kubernetes
-=======
-    image: ghcr.io/idaholab/malcolm/suricata:23.03.1
->>>>>>> df7f1c9d
+    image: ghcr.io/idaholab/malcolm/suricata:kubernetes
     restart: "no"
     stdin_open: false
     tty: true
@@ -751,11 +711,7 @@
       - ./suricata-logs:/var/log/suricata
       - ./suricata/rules:/opt/suricata/rules:ro
   file-monitor:
-<<<<<<< HEAD
-    image: ghcr.io/idaholab/malcolmnetsec/file-monitor:kubernetes
-=======
-    image: ghcr.io/idaholab/malcolm/file-monitor:23.03.1
->>>>>>> df7f1c9d
+    image: ghcr.io/idaholab/malcolm/file-monitor:kubernetes
     restart: "no"
     stdin_open: false
     tty: true
@@ -779,11 +735,7 @@
       retries: 3
       start_period: 60s
   pcap-capture:
-<<<<<<< HEAD
-    image: ghcr.io/idaholab/malcolmnetsec/pcap-capture:kubernetes
-=======
-    image: ghcr.io/idaholab/malcolm/pcap-capture:23.03.1
->>>>>>> df7f1c9d
+    image: ghcr.io/idaholab/malcolm/pcap-capture:kubernetes
     restart: "no"
     stdin_open: false
     tty: true
@@ -805,11 +757,7 @@
       - ./nginx/ca-trust:/var/local/ca-trust:ro
       - ./pcap/upload:/pcap
   pcap-monitor:
-<<<<<<< HEAD
-    image: ghcr.io/idaholab/malcolmnetsec/pcap-monitor:kubernetes
-=======
-    image: ghcr.io/idaholab/malcolm/pcap-monitor:23.03.1
->>>>>>> df7f1c9d
+    image: ghcr.io/idaholab/malcolm/pcap-monitor:kubernetes
     restart: "no"
     stdin_open: false
     tty: true
@@ -835,11 +783,7 @@
       retries: 3
       start_period: 90s
   upload:
-<<<<<<< HEAD
-    image: ghcr.io/idaholab/malcolmnetsec/file-upload:kubernetes
-=======
-    image: ghcr.io/idaholab/malcolm/file-upload:23.03.1
->>>>>>> df7f1c9d
+    image: ghcr.io/idaholab/malcolm/file-upload:kubernetes
     restart: "no"
     stdin_open: false
     tty: true
@@ -867,11 +811,7 @@
       retries: 3
       start_period: 60s
   htadmin:
-<<<<<<< HEAD
-    image: ghcr.io/idaholab/malcolmnetsec/htadmin:kubernetes
-=======
-    image: ghcr.io/idaholab/malcolm/htadmin:23.03.1
->>>>>>> df7f1c9d
+    image: ghcr.io/idaholab/malcolm/htadmin:kubernetes
     restart: "no"
     stdin_open: false
     tty: true
@@ -895,11 +835,7 @@
       retries: 3
       start_period: 60s
   freq:
-<<<<<<< HEAD
-    image: ghcr.io/idaholab/malcolmnetsec/freq:kubernetes
-=======
-    image: ghcr.io/idaholab/malcolm/freq:23.03.1
->>>>>>> df7f1c9d
+    image: ghcr.io/idaholab/malcolm/freq:kubernetes
     restart: "no"
     stdin_open: false
     tty: true
@@ -920,11 +856,7 @@
       retries: 3
       start_period: 60s
   name-map-ui:
-<<<<<<< HEAD
-    image: ghcr.io/idaholab/malcolmnetsec/name-map-ui:kubernetes
-=======
-    image: ghcr.io/idaholab/malcolm/name-map-ui:23.03.1
->>>>>>> df7f1c9d
+    image: ghcr.io/idaholab/malcolm/name-map-ui:kubernetes
     restart: "no"
     stdin_open: false
     tty: true
@@ -945,11 +877,7 @@
       retries: 3
       start_period: 60s
   netbox:
-<<<<<<< HEAD
-    image: ghcr.io/idaholab/malcolmnetsec/netbox:kubernetes
-=======
-    image: ghcr.io/idaholab/malcolm/netbox:23.03.1
->>>>>>> df7f1c9d
+    image: ghcr.io/idaholab/malcolm/netbox:kubernetes
     restart: "no"
     stdin_open: false
     tty: true
@@ -980,11 +908,7 @@
       retries: 3
       start_period: 120s
   netbox-postgres:
-<<<<<<< HEAD
-    image: ghcr.io/idaholab/malcolmnetsec/postgresql:kubernetes
-=======
-    image: ghcr.io/idaholab/malcolm/postgresql:23.03.1
->>>>>>> df7f1c9d
+    image: ghcr.io/idaholab/malcolm/postgresql:kubernetes
     restart: "no"
     stdin_open: false
     tty: true
@@ -1007,11 +931,7 @@
       retries: 3
       start_period: 45s
   netbox-redis:
-<<<<<<< HEAD
-    image: ghcr.io/idaholab/malcolmnetsec/redis:kubernetes
-=======
-    image: ghcr.io/idaholab/malcolm/redis:23.03.1
->>>>>>> df7f1c9d
+    image: ghcr.io/idaholab/malcolm/redis:kubernetes
     restart: "no"
     stdin_open: false
     tty: true
@@ -1038,11 +958,7 @@
       retries: 3
       start_period: 45s
   netbox-redis-cache:
-<<<<<<< HEAD
-    image: ghcr.io/idaholab/malcolmnetsec/redis:kubernetes
-=======
-    image: ghcr.io/idaholab/malcolm/redis:23.03.1
->>>>>>> df7f1c9d
+    image: ghcr.io/idaholab/malcolm/redis:kubernetes
     restart: "no"
     stdin_open: false
     tty: true
@@ -1068,11 +984,7 @@
       retries: 3
       start_period: 45s
   api:
-<<<<<<< HEAD
-    image: ghcr.io/idaholab/malcolmnetsec/api:kubernetes
-=======
-    image: ghcr.io/idaholab/malcolm/api:23.03.1
->>>>>>> df7f1c9d
+    image: ghcr.io/idaholab/malcolm/api:kubernetes
     command: gunicorn --bind 0:5000 manage:app
     restart: "no"
     stdin_open: false
@@ -1095,11 +1007,7 @@
       retries: 3
       start_period: 60s
   nginx-proxy:
-<<<<<<< HEAD
-    image: ghcr.io/idaholab/malcolmnetsec/nginx-proxy:kubernetes
-=======
-    image: ghcr.io/idaholab/malcolm/nginx-proxy:23.03.1
->>>>>>> df7f1c9d
+    image: ghcr.io/idaholab/malcolm/nginx-proxy:kubernetes
     restart: "no"
     stdin_open: false
     tty: true
