# Hedgehog Linux 
## Network Traffic Capture Appliance

![](./docs/logo/hedgehog-color-w-text.png)

Hedgehog Linux is a Debian-based operating system built to

* monitor network interfaces
* capture packets to PCAP files
* detect file transfers in network traffic and extract and scan those files for threats
* generate and forward Zeek logs, Arkime sessions and other information to [Malcolm](https://github.com/idaholab/malcolm)

### <a name="TableOfContents"></a>Table of Contents

* [Sensor installation](#Installation)
    - [Image boot options](#BootOptions)
    - [Installer](#Installer)
* [Boot](#Boot)
    - [Kiosk mode](#KioskMode)
* [Configuration](#Configuration)
    - [Interfaces, hostname, and time synchronization](#ConfigRoot)
        + [Hostname](#ConfigHostname)
        + [Interfaces](#ConfigIface)
        + [Time synchronization](#ConfigTime)
    - [Capture, forwarding, and autostart services](#ConfigUser)
        + [Capture](#ConfigCapture)
            * [Automatic file extraction and scanning](#ZeekFileExtraction)
        + [Forwarding](#ConfigForwarding)
            * [filebeat](#filebeat): Zeek log forwarding
            * [arkime-capture](#arkime-capture): Arkime session forwarding
            * [metricbeat](#metricbeat): resource statistics forwarding
            * [auditbeat](#auditbeat): audit log forwarding
            * [filebeat-syslog](#syslogbeat): syslog forwarding
            * [heatbeat](#heatbeat): temperature forwarding
        + [Autostart services](#ConfigAutostart)
* [Appendix A - Generating the ISO](#ISOBuild)
* [Appendix B - Configuring SSH access](#ConfigSSH)
* [Appendix C - Troubleshooting](#Troubleshooting)
* [Appendix D - Hardening](#Hardening)
    - [STIG compliance exceptions](#STIGExceptions)
    - [CIS benchmark compliance exceptions](#CISExceptions)
* [Appendix E - Upgrades](#UpgradePlan)
* [Copyright](#Footer)

# <a name="Installation"></a>Sensor installation

## <a name="BootOptions"></a>Image boot options

The Hedgehog Linux installation image, when provided on an optical disc, USB thumb drive, or other removable medium, can be used to install or reinstall the sensor software.

![Sensor installation image boot menu](./docs/images/boot_options.png)

The boot menu of the sensor installer image provides several options:

* **Live system** and **Live system (fully in RAM)** may also be used to run the sensor in a "live USB" mode without installing any software or making any persistent configuration changes on the sensor hardware.
* **Install Hedgehog Linux** and **Install Hedgehog Linux (encrypted)** are used to [install the sensor](#Installer) onto the current system. Both selections install the same operating system and sensor software, the only difference being that the **encrypted** option encrypts the hard disks with a password (provided in a subsequent step during installation) that must be provided each time the sensor boots. There is some CPU overhead involved in an encrypted installation, so it is recommended that encrypted installations only be used for mobile installations (eg., on a sensor that may be shipped or carried for an incident response) and that the unencrypted option be used for fixed sensors in secure environments.
* **Install Hedgehog Linux (advanced configuration)** allows you to configure installation fully using all of the [Debian installer](https://www.debian.org/releases/stable/amd64/) settings and should only be selected for advanced users who know what they're doing.
* **Rescue system** is included for debugging and/or system recovery and should not be needed in most cases.

## <a name="Installer"></a>Installer

The sensor installer is designed to require as little user input as possible. For this reason, there are NO user prompts and confirmations about partitioning and reformatting hard disks for use by the sensor. The  installer assumes that all non-removable storage media (eg., SSD, HDD, NVMe, etc.) are available for use and ⛔🆘😭💀 ***will partition and format them without warning*** 💀😭🆘⛔.

The installer will ask for a few pieces of information prior to installing the sensor operating system:

* **Root password** – a password for the privileged root account which is rarely needed (only during the configuration of the sensors network interfaces and setting the sensor host name)
* **User password** – a password for the non-privileged sensor account under which the various sensor capture and forwarding services run
* **Encryption password** (optional) – if the encrypted installation option was selected at boot time, the encryption password must be entered every time the sensor boots

Each of these passwords must be entered twice to ensure they were entered correctly.

![Example of the installer's password prompt](./docs/images/users_and_passwords.png)

After the passwords have been entered, the installer will proceed to format the system drive and install Hedgehog Linux.

![Installer progress](./docs/images/installer_progress.png)

At the end of the installation process, you will be prompted with a few self-explanatory yes/no questions:

* **Disable IPv6?**
* **Automatically login to the GUI session?**
* **Should the GUI session be locked due to inactivity?**
* **Display the [Standard Mandatory DoD Notice and Consent Banner](https://www.stigviewer.com/stig/application_security_and_development/2018-12-24/finding/V-69349)?** *(only applies when installed on U.S. government information systems)*

Following these prompts, the installer will reboot and Hedgehog Linux will boot.

# <a name="Boot"></a>Boot

Each time the sensor boots, a grub boot menu will be shown briefly, after which the sensor will proceed to load.

## <a name="KioskMode"></a>Kiosk mode

![Kiosk mode sensor menu: resource statistics](./docs/images/kiosk_mode_sensor_menu.png)

The sensor automatically logs in as the sensor user account and runs in **kiosk mode**, which is intended to show an at-a-glance view of the its resource utilization. Clicking the **☰** icon in allows you to switch between the resource statistics view and the services view.

![Kiosk mode sensor menu: services](./docs/images/kiosk_mode_services_menu.png)

The kiosk's services screen (designed with large clickable labels for small portable touch screens) can be used to start and stop essential services, get a status report of the currently running services, and clean all captured data from the sensor.

!["Clean Sensor" confirmation prompt before deleting sensor data](./docs/images/kiosk_mode_wipe_prompt.png)

!["Sensor Status" report from the kiosk services menu](./docs/images/kiosk_mode_status.png)

# <a name="Configuration"></a>Configuration

Kiosk mode can be exited by connecting an external USB keyboard and pressing **Alt+F4**, upon which the *sensor* user's desktop is shown.

![Sensor login session desktop](./docs/images/desktop.png)

Several icons are available in the top menu bar:

* **Terminal** - opens a command prompt in a terminal emulator
* **Browser** - opens a web browser
* **Kiosk** – returns the sensor to kiosk mode
* **README** – displays this document
* **Sensor status** – displays a list with the status of each sensor service
* **Configure capture and forwarding** – opens a dialog for configuring the sensor's capture and forwarding services, as well as specifying which services should autostart upon boot
* **Configure interfaces and hostname** – opens a dialog for configuring the sensor's network interfaces and setting the sensor's hostname
* **Restart sensor services** - stops and restarts all of the [autostart services](#ConfigAutostart)

## <a name="ConfigRoot"></a>Interfaces, hostname, and time synchronization

### <a name="ConfigHostname"></a>Hostname

The first step of sensor configuration is to configure the network interfaces and sensor hostname. Double-clicking the **Configure Interfaces and Hostname** desktop icon (or, if you are at a command line prompt, running `configure-interfaces`) will prompt you for the root password you created during installation, after which the configuration welcome screen is shown. Select **Continue** to proceed.

You may next select whether to configure the network interfaces, hostname, or time synchronization.

![Selection to configure network interfaces, hostname, or time synchronization](./docs/images/root_config_mode.png)

Selecting **Hostname**, you will be presented with a summary of the current sensor identification information, after which you may specify a new sensor hostname.  This name will be used to tag all events forwarded from this sensor in the events' **host.name** field.

![Specifying a new sensor hostname](./docs/images/hostname_setting.png)

### <a name="ConfigIface"></a>Interfaces

Returning to the configuration mode selection, choose **Interface**. You will be prompted if you would like help identifying network interfaces. If you select **Yes**, you will be prompted to select a network interface, after which that interface's link LED will blink for 10 seconds to help you in its identification. This network interface identification aid will continue to prompt you to identify further network interfaces until you select **No**.

You will be presented with a list of interfaces to configure as the sensor management interface. This is the interface the sensor itself will use to communicate with the network in order to, for example, forward captured logs to an aggregate server. In order to do so, the management interface must be assigned an IP address. This is generally **not** the interface used for capturing data. Select the interface to which you wish to assign an IP address. The interfaces are listed by name and MAC address and the associated link speed is also displayed if it can be determined. For interfaces without a connected network cable, generally a `-1` will be displayed instead of the interface speed.

![Management interface selection](./docs/images/select_iface.png)

Depending on the configuration of your network, you may now specify how the management interface will be assigned an IP address. In order to communicate with an event aggregator over the management interface, either **static** or **dhcp** must be selected.

![Interface address source](./docs/images/iface_mode.png)

If you select static, you will be prompted to enter the IP address, netmask, and gateway to assign to the management interface.

![Static IP configuration](./docs/images/iface_static.png)

In either case, upon selecting **OK** the network interface will be brought down, configured, and brought back up, and the result of the operation will be displayed. You may choose **Quit** upon returning to the configuration tool’s welcome screen.

### <a name="ConfigTime"></a>Time synchronization

Returning to the configuration mode selection, choose **Time Sync**. Here you can configure the sensor to keep its time synchronized with either an NTP server (using the NTP protocol) or a local [Malcolm](https://github.com/idaholab/malcolm) aggregator or another HTTP/HTTPS server. On the next dialog, choose the time synchronization method you wish to configure.

![Time synchronization method](./docs/images/time_sync_mode.png)

If **htpdate** is selected, you will be prompted to enter the IP address or hostname and port of an HTTP/HTTPS server (for a Malcolm instance, port `9200` may be used) and the time synchronization check frequency in minutes. A test connection will be made to determine if the time can be retrieved from the server.

![*htpdate* configuration](./docs/images/htpdate_setup.png)

If *ntpdate* is selected, you will be prompted to enter the IP address or hostname of the NTP server.

![NTP configuration](./docs/images/ntp_host.png)

Upon configuring time synchronization, a "Time synchronization configured successfully!" message will be displayed, after which you will be returned to the welcome screen.

## <a name="ConfigUser"></a>Capture, forwarding, and autostart services

Double-clicking the **Configure Capture and Forwarding** icon (or, if you are at a command prompt, running `configure-capture`) will launch the configuration tool for capture and forwarding. The root password is not required as it was for the interface and hostname configuration, as sensor services are run under the non-privileged sensor account. Select **Continue** to proceed. You may select from a list of configuration options.

![Select configuration mode](./docs/images/capture_config_main.png)

### <a name="ConfigCapture"></a>Capture

Choose **Configure Capture** to configure parameters related to traffic capture and local analysis. You will be prompted if you would like help identifying network interfaces. If you select **Yes**, you will be prompted to select a network interface, after which that interface's link LED will blink for 10 seconds to help you in its identification. This network interface identification aid will continue to prompt you to identify further network interfaces until you select **No**.

You will be presented with a list of network interfaces and prompted to select one or more capture interfaces. An interface used to capture traffic is generally a different interface than the one selected previously as the management interface, and each capture interface should be connected to a network tap or span port for traffic monitoring. Capture interfaces are usually not assigned an IP address as they are only used to passively “listen” to the traffic on the wire. The interfaces are listed by name and MAC address and the associated link speed is also displayed if it can be determined. For interfaces without a connected network cable, generally a `-1` will be displayed instead of the interface speed.

![Select capture interfaces](./docs/images/capture_iface_select.png)

Upon choosing the capture interfaces and selecting OK, you may optionally provide a capture filter. This filter will be used to limit what traffic the PCAP service ([`tcpdump`](https://www.tcpdump.org/)) and the traffic analysis service ([`zeek`](https://www.zeek.org/)) will see. Capture filters are specified using [Berkeley Packet Filter (BPF)](http://biot.com/capstats/bpf.html) syntax. Clicking **OK** will attempt to validate the capture filter, if specified, and will present a warning if the filter is invalid.

![Specify capture filters](./docs/images/capture_filter.png)

Next you must specify the paths where captured PCAP files and Zeek logs will be stored locally on the sensor. If the installation worked as expected, these paths should be prepopulated to reflect paths on the volumes formatted at install time for the purpose storing these artifacts. Usually these paths will exist on separate storage volumes. Enabling the PCAP and Zeek log pruning autostart services (see the section on autostart services below) will enable monitoring of these paths to ensure that their contents do not consume more than 90% of their respective volumes’ space. Choose **OK** to continue.

![Specify capture paths](./docs/images/capture_paths.png)

#### <a name="ZeekFileExtraction"></a>Automatic file extraction and scanning

Hedgehog Linux can leverage Zeek's knowledge of network protocols to automatically detect file transfers and extract those files from network traffic as Zeek sees them.

To specify which files should be extracted, specify the Zeek file carving mode:

![Zeek file carving mode](./docs/images/zeek_file_carve_mode.png)

If you're not sure what to choose, either of **mapped (except common plain text files)** (if you want to carve and scan almost all files) or **interesting** (if you only want to carve and scan files with [mime types of common attack vectors](./interface/sensor_ctl/extractor_override.interesting.zeek)) is probably a good choice.

Next, specify which carved files to preserve (saved on the sensor under `/capture/bro/capture/extract_files/quarantine` by default). In order to not consume all of the sensor's available storage space, the oldest preserved files will be pruned along with the oldest Zeek logs as described below with **AUTOSTART_PRUNE_ZEEK** in the [autostart services](#ConfigAutostart) section.

You'll be prompted to specify which engine(s) to use to analyze extracted files. Extracted files can be examined through any of three methods:

![File scanners](./docs/images/zeek_file_carve_scanners.png)

* scanning files with [**ClamAV**](https://www.clamav.net/); to enable this method, select **ZEEK_FILE_SCAN_CLAMAV** when specifying scanners for Zeek-carved files
* submitting file hashes to [**VirusTotal**](https://www.virustotal.com/en/#search); to enable this method, select **ZEEK_FILE_SCAN_VTOT** when specifying scanners for Zeek-carved files, then manually edit `/opt/sensor/sensor_ctl/control_vars.conf` and specify your [VirusTotal API key](https://developers.virustotal.com/reference) in `VTOT_API2_KEY`
* scanning files with [**Yara**](https://github.com/VirusTotal/yara); to enable this method, select **ZEEK_FILE_SCAN_YARA** when specifying scanners for Zeek-carved files
* scanning portable executable (PE) files with [**Capa**](https://github.com/fireeye/capa); to enable this method, select **ZEEK_FILE_SCAN_CAPA** when specifying scanners for Zeek-carved files

Files which are flagged as potentially malicious will be logged as Zeek `signatures.log` entries, and can be viewed in the **Signatures** dashboard in [Kibana](https://github.com/idaholab/malcolm#KibanaVisualizations) when forwarded to Malcolm.

![File quarantine](./docs/images/file_quarantine.png)

Finally, you will then be presented with the list of configuration variables that will be used for capture, including the values which you have configured up to this point in this section. Upon choosing **OK** these values will be written back out to the sensor configuration file located at `/opt/sensor/sensor_ctl/control_vars.conf`. It is not recommended that you edit this file manually. After confirming these values, you will be presented with a confirmation that these settings have been written to the configuration file, and you will be returned to the welcome screen.

![Capture parameters summary](./docs/images/capture_confirm.png)

### <a name="ConfigForwarding"></a>Forwarding

Select **Configure Forwarding** to set up forwarding logs and statistics from the sensor to an aggregator server, such as [Malcolm](https://github.com/idaholab/malcolm) or another [Elastic Stack](https://www.elastic.co/products/)-based server.

![Configure forwarders](./docs/images/forwarder_config.png)

There are five forwarder services used on the sensor, each for forwarding a different type of log or sensor metric.

### <a name="filebeat"></a>filebeat: Zeek log forwarding

[Filebeat](https://www.elastic.co/products/beats/filebeat) is used to forward [Zeek](https://www.zeek.org/) logs to a remote [Logstash](https://www.elastic.co/products/logstash) instance for further enrichment prior to insertion into an [Elasticsearch](https://www.elastic.co/products/elasticsearch) database.

To configure filebeat, first provide the log path (the same path previously configured for Zeek log file generation). You must also provide the IP address of the Logstash instance to which the logs are to be forwarded, and the port on which Logstash is listening. These logs are forwarded using the Beats protocol, generally over port 5044. Depending on your network configuration, you may need to open this port in your firewall to allow this connection from the sensor to the aggregator.

![Configure filebeat for Zeek log forwrding](./docs/images/filebeat_dest.png)

Next you are asked whether the connection used for Zeek log forwarding should be done **unencrypted** or over **SSL**. Unencrypted communication requires less processing overhead and is simpler to configure, but the contents of the logs may be visible to anyone who is able to intercept that traffic.

![Filebeat SSL certificate verification](./docs/images/filebeat_ssl.png)

If **SSL** is chosen, you must choose whether to enable [SSL certificate verification](https://www.elastic.co/guide/en/beats/filebeat/current/configuring-ssl-logstash.html). If you are using a self-signed certificate (such as the one automatically created during [Malcolm's configuration](https://github.com/idaholab/malcolm#configure-authentication), choose **None**.

![Unencrypted vs. SSL encryption for Zeek log forwarding](./docs/images/filebeat_ssl_verify.png)

The last step for SSL-encrypted Zeek log forwarding is to specify the SSL certificate authority, certificate, and key files. These files must match those used by the Logstash instance receiving the Zeek logs on the aggregator. If Malcolm's `auth_setup` script was used to generate these files they would be found in the `filebeat/certs/` subdirectory of the Malcolm installation and must be manually copied to the sensor (stored under `/opt/sensor/sensor_ctl/filebeat/` or in any other path accessible to the sensor account). Specify the location of the certificate authorities file (eg., `ca.crt`), the certificate file (eg., `client.crt`), and the key file (eg., `client.key`).

![SSL certificate files](./docs/images/filebeat_certs.png)

The Logstash instance receiving the events must be similarly configured with matching SSL certificate and key files. Under Malcolm, the `BEATS_SSL` variable must be set to true in Malcolm's `docker-compose.yml` file and the SSL files must exist in the `logstash/certs/` subdirectory of the Malcolm installation.

Once you have specified all of the filebeat parameters, you will be presented with a summary of the settings related to the forwarding of these logs. Selecting **OK** will cause the parameters to be written to filebeat’s configuration keystore under `/opt/sensor/sensor_ctl/filebeat` and you will be returned to the configuration tool’s welcome screen.

![Confirm filebeat settings](./docs/images/filebeat_confirm.png)

### <a name="arkime-capture"></a>capture: Arkime session forwarding

<<<<<<< HEAD
[capture](https://github.com/arkime/arkime/tree/master/capture) is not only used to capture PCAP files, but also the parse raw traffic into sessions and forward this session metadata to an [Elasticsearch](https://www.elastic.co/products/elasticsearch) database so that it can be viewed in [Arkime viewer](https://molo.ch/), whether standalone or as part of a [Malcolm](https://github.com/idaholab/malcolm) instance. If you're using Hedgehog Linux with Malcolm, please read [Correlating Zeek logs and Arkime sessions](https://github.com/idaholab/malcolm#ZeekArkimeFlowCorrelation) in the Malcolm documentation for more information.
=======
[moloch-capture](https://github.com/arkime/arkime/tree/master/capture) is not only used to capture PCAP files, but also the parse raw traffic into sessions and forward this session metadata to an [Elasticsearch](https://www.elastic.co/products/elasticsearch) database so that it can be viewed in [Arkime viewer](https://molo.ch/), whether standalone or as part of a [Malcolm](https://github.com/idaholab/malcolm) instance. If you're using Hedgehog Linux with Malcolm, please read [Correlating Zeek logs and Arkime sessions](https://github.com/idaholab/malcolm#ZeekArkimeFlowCorrelation) in the Malcolm documentation for more information.
>>>>>>> b5ae1931

First, select the Elasticsearch connection transport protocol, either **HTTPS** or **HTTP**. If the metrics are being forwarded to Malcolm, select **HTTPS** to encrypt messages from the sensor to the aggregator using TLS v1.2 using ECDHE-RSA-AES128-GCM-SHA256. If **HTTPS** is chosen, you must choose whether to enable SSL certificate verification. If you are using a self-signed certificate (such as the one automatically created during [Malcolm's configuration](https://github.com/idaholab/malcolm#configure-authentication)), choose **None**.

![Elasticsearch connection protocol](./docs/images/metricbeat_elastic_protocol.png) ![Elasticsearch SSL verification](./docs/images/metricbeat_elastic_ssl.png)

Next, enter the **Elasticsearch host** IP address (ie., the IP address of the aggregator) and port. These metrics are written to an Elasticsearch database using a RESTful API, usually using port 9200. Depending on your network configuration, you may need to open this port in your firewall to allow this connection from the sensor to the aggregator.

![Elasticsearch host and port](./docs/images/arkime-capture-ip-port.png)

You will be asked to enter authentication credentials for the sensor’s connections to the aggregator’s Elasticsearch API. After you’ve entered the username and the password, the sensor will attempt a test connection to Elasticsearch using the connection information provided.

![Elasticsearch username](./docs/images/elasticsearch-username.png) ![Elasticsearch password](./docs/images/elasticsearch_password.png) ![Successful Elasticsearch connection](./docs/images/metricbeat_elasticsearch_success.png)

Finally, you will be shown a dialog for a list of IP addresses used to populate an access control list (ACL) for hosts allowed to connect back to the sensor for retrieving session payloads from its PCAP files for display in Arkime viewer. The list will be prepopulated with the IP address entered a few screens prior to this one.

![PCAP retrieval ACL](./docs/images/malcolm_arkime_reachback_acl.png)

Finally, you’ll be given the opportunity to review the all of the Arkime `capture` options you’ve specified. Selecting **OK** will cause the parameters to be saved and you will be returned to the configuration tool’s welcome screen.

![capture settings confirmation](./docs/images/arkime_confirm.png) ![capture settings applied successfully](./docs/images/arkime_success.png)

### <a name="metricbeat"></a>metricbeat: resource statistics forwarding

The sensor uses [metricbeat](https://www.elastic.co/products/beats/metricbeat) to forward system resource metrics (CPU, network I/O, disk I/O, memory utilization, etc.) to an Elasticsearch database using a RESTful API using HTTP/HTTPS as the transport protocol. Select **metricbeat** from the forwarding configuration mode options.

Metricbeat gathers system resource metrics at an interval you specify. The default interval is 30 seconds, but it can be set to any value between 1 and 60 seconds.

![Metricbeat interval](./docs/images/metricbeat_interval.png)

Next, select the Elasticsearch connection transport protocol, either **HTTPS** or **HTTP**. If the metrics are being forwarded to Malcolm, select **HTTPS** to encrypt messages from the sensor to the aggregator using TLS v1.2 using ECDHE-RSA-AES128-GCM-SHA256. If **HTTPS** is chosen, you must choose whether to enable SSL certificate verification. If you are using a self-signed certificate (such as the one automatically created during [Malcolm's configuration](https://github.com/idaholab/malcolm#configure-authentication), choose **None**.

![Elasticsearch connection protocol](./docs/images/metricbeat_elastic_protocol.png) ![Elasticsearch SSL verification](./docs/images/metricbeat_elastic_ssl.png)

Next, enter the **Elasticsearch host** IP address (ie., the IP address of the aggregator) and port. These metrics are written to an Elasticsearch database using a RESTful API, usually using port 9200. Depending on your network configuration, you may need to open this port in your firewall to allow this connection from the sensor to the aggregator.

![Elasticsearch host and port](./docs/images/metricbeat_elastic_host.png)

Next, you will be asked if you wish to configure **Kibana** connectivity. [Kibana](https://www.elastic.co/products/kibana) is the Elastic Stack’s data visualization tool. If you choose **Yes** and proceed to configure Kibana connectivity, metricbeat will create custom search indexes, visualizations, and dashboards for Kibana to display the sensor’s resource metrics.

You will be prompted to specify the **connection protocol** and (for HTTPS) **SSL verification** for Kibana. These values should probably be the same ones you chose for Elasticsearch. You will also be prompted for the **Kibana host** IP address and **port**. The IP address will probably be the same one you specified for Elasticsearch. The default Kibana port is 5601.

The final settings required to configure Kibana are whether or not to configure **Kibana dashboards** and the local directory on the sensor containing the dashboards to be imported. The default values are probably what you want.

Finally, you will be asked to enter authentication credentials for the sensor’s connections to the aggregator’s Elasticsearch and Kibana APIs.

After you’ve entered the username and the password, the sensor will attempt test connections to the Elasticsearch and Kibana APIs using the connection information provided.

![Elasticsearch/Kibana username](./docs/images/metricbeat_elastic_username.png) ![Elasticsearch/Kibana password](./docs/images/metricbeat_elastic_password.png) ![Successful Elasticsearch connection](./docs/images/metricbeat_elasticsearch_success.png) ![Successful Kibana connection](./docs/images/metricbeat_kibana_success.png)

Finally, you’ll be given the opportunity to review the all of the metricbeat options you’ve specified. Selecting **OK** will cause the parameters to be written to metricbeat’s configuration keystore under `/opt/sensor/sensor_ctl/metricbeat` and you will be returned to the configuration tool’s welcome screen.

![Metricbeat settings confirmation](./docs/images/metricbeat_confirm.png) ![Metricbeat settings applied successfully](./docs/images/metricbeat_success.png)

### <a name="auditbeat"></a>auditbeat: audit log forwarding

The sensor uses [auditbeat](https://www.elastic.co/products/beats/auditbeat) to forward auditd logs, process and socket statistics, and sensor system file integrity information to an Elasticsearch database. Its configuration is almost identical to that of metricbeat in the previous section. Select **auditbeat** from the forwarding configuration mode options and follow the same steps outlined above to set up this forwarder.

The sensor implements STIG (Security Technical Implementation Guidelines) rules according to DISA RHEL 7 STIG V1 R1, ported to a Debian 9 base platform. Enabling audit log forwarding via auditbeat is required to satisfy the requirements regarding forwarding audit logs to a remote log server as defined in that specification.

### <a name="syslogbeat"></a>filebeat-syslog: syslog forwarding

The sensor uses [filebeat’s syslog input](https://www.elastic.co/guide/en/beats/filebeat/master/filebeat-input-syslog.html) to forward the sensor’s system logs to an Elasticsearch database. Its configuration is almost identical to that of metricbeat in a previous section. Select **filebeat-syslog** from the forwarding configuration mode options and follow the same steps outlined above to set up this forwarder.

Enabling syslog forwarding via filebeat is required to satisfy the STIG requirements regarding sending system logs to a remote log server as defined in that specification.

### <a name="heatbeat"></a>heatbeat: temperature forwarding

The sensor employs a custom agent using the beats protocol to forward hardware metrics such as CPU and storage device temperatures, system voltages, and fan speeds (when applicable) to an Elasticsearch database. Its configuration is almost identical to that of metricbeat in a previous section. Select **heatbeat** from the forwarding configuration mode options and follow the same steps outlined above to set up this forwarder.

### <a name="ConfigAutostart"></a>Autostart services

Once the forwarders have been configured, the final step is to **Configure Autostart Services**. Choose this option from the configuration mode menu after the welcome screen of the sensor configuration tool.

Despite configuring capture and/or forwarder services as described in previous sections, only services enabled in the autostart configuration will run when the sensor starts up. The available autostart processes are as follows (recommended services are in **bold text**):

* **AUTOSTART_AUDITBEAT** – [auditbeat](#auditbeat) audit log forwarder
* **AUTOSTART_CLAMAV_UPDATES** – Virus database update service for ClamAV (requires sensor to be connected to the internet)
* **AUTOSTART_FILEBEAT** – [filebeat](#filebeat) Zeek log forwarder 
* **AUTOSTART_HEATBEAT** – [sensor hardware](#heatbeat) (eg., CPU and storage device temperature) metrics forwarder
* **AUTOSTART_HEATBEAT_SENSORS** – the background process monitoring [hardware sensors](#heatbeat) for temperatures, voltages, fan speeds, etc. (this is required in addition to **AUTOSTART_HEATBEAT** metrics forwarding)
* **AUTOSTART_METRICBEAT** – system resource utilization [metrics forwarder](#metricbeat)
<<<<<<< HEAD
* **AUTOSTART_ARKIME** – [capture](#arkime-capture) PCAP engine for traffic capture, as well as traffic parsing and metadata insertion into Elasticsearch for viewing in [Arkime](https://molo.ch/). If you are using Hedgehog Linux along with [Malcolm](https://github.com/idaholab/malcolm) or another Arkime installation, this is probably the packet capture engine you want to use.
=======
* **AUTOSTART_ARKIME** – [moloch-capture](##moloch-capture) PCAP engine for traffic capture, as well as traffic parsing and metadata insertion into Elasticsearch for viewing in [Arkime](https://molo.ch/). If you are using Hedgehog Linux along with [Malcolm](https://github.com/idaholab/malcolm) or another Arkime installation, this is probably the packet capture engine you want to use.
>>>>>>> b5ae1931
* *AUTOSTART_NETSNIFF* – [netsniff-ng](http://netsniff-ng.org/) PCAP engine for saving packet capture (PCAP) files
* **AUTOSTART_PRUNE_ZEEK** – storage space monitor to ensure that Zeek logs do not consume more than 90% of the total size of the storage volume to which Zeek logs are written
* **AUTOSTART_PRUNE_PCAP** – storage space monitor to ensure that PCAP files do not consume more than 90% of the total size of the storage volume to which PCAP files are written
* **AUTOSTART_SYSLOGBEAT** – filebeat [system log forwarder](#syslogbeat)
* *AUTOSTART_TCPDUMP* – [tcpdump](https://www.tcpdump.org/) PCAP engine for saving packet capture (PCAP) files
* **AUTOSTART_ZEEK** – [Zeek](https://www.zeek.org/) traffic analysis engine

Note that only one packet capture engine ([capture](https://arkime.com/), [netsniff-ng](http://netsniff-ng.org/), or [tcpdump](https://www.tcpdump.org/)) can be used.

![Autostart services](./docs/images/autostarts.png)

Once you have selected the autostart services, you will be prompted to confirm your selections. Doing so will cause these values to be written back out to the `/opt/sensor/sensor_ctl/control_vars.conf` configuration file.

![Autostart services confirmation](./docs/images/autostarts_confirm.png)

After you have completed configuring the sensor it is recommended that you reboot the sensor to ensure all new settings take effect. If rebooting is not an option, you may click the **Restart Sensor Services** menu icon in the top menu bar, or open a terminal and run:

```
/opt/sensor/sensor_ctl/shutdown && sleep 10 && /opt/sensor/sensor_ctl/supervisor.sh
```

This will cause the sensor services controller to stop, wait a few seconds, and restart. You can check the status of the sensor’s processes by choosing **Sensor Status** from the sensor’s kiosk mode, double-clicking the **Sensor Service Status** desktop icon, or running `/opt/sensor/sensor_ctl/status` from the command line:

```
$ /opt/sensor/sensor_ctl/status 
beats:auditbeat                  RUNNING   pid 14470, uptime 8 days, 20:22:32
beats:filebeat                   RUNNING   pid 14460, uptime 8 days, 20:22:32
beats:heatbeat                   RUNNING   pid 14481, uptime 8 days, 20:22:32
beats:metricbeat                 RUNNING   pid 14476, uptime 8 days, 20:22:32
beats:sensors                    RUNNING   pid 14484, uptime 8 days, 20:22:32
beats:syslogbeat                 RUNNING   pid 14471, uptime 8 days, 20:22:32
clamav:clamav-service            RUNNING   pid 14454, uptime 8 days, 20:22:32
clamav:clamav-updates            RUNNING   pid 14450, uptime 8 days, 20:22:32
arkime:arkime-capture            RUNNING   pid 14432, uptime 8 days, 20:22:32
arkime:arkime-viewer             RUNNING   pid 14431, uptime 8 days, 20:22:32
netsniff:netsniff-enp8s0         STOPPED   Not started
prune:prune-pcap                 RUNNING   pid 14446, uptime 8 days, 20:22:32
prune:prune-zeek                 RUNNING   pid 14442, uptime 8 days, 20:22:32
tcpdump:tcpdump-enp8s0           STOPPED   Not started
zeek:logger                      RUNNING   pid 14434, uptime 8 days, 20:22:32
zeek:virustotal                  RUNNING   pid 14435, uptime 8 days, 20:22:32
zeek:yara                        RUNNING   pid 14435, uptime 8 days, 20:22:32
zeek:capa                        RUNNING   pid 14435, uptime 8 days, 20:22:32
zeek:clamav                      RUNNING   pid 14435, uptime 8 days, 20:22:32
zeek:watcher                     RUNNING   pid 14441, uptime 8 days, 20:22:32
zeek:zeekctl                     RUNNING   pid 14433, uptime 8 days, 20:22:32
```

# <a name="ISOBuild"></a>Appendix A - Generating the ISO

Official downloads of the Hedgehog Linux installer ISO are not provided: however, it can be built easily on an internet-connected Linux host with Vagrant:

<<<<<<< HEAD
=======
* [Vagrant](https://www.vagrantup.com/)
    - [`vagrant-reload`](https://github.com/aidanns/vagrant-reload) plugin
    - [`vagrant-sshfs`](https://github.com/dustymabe/vagrant-sshfs) plugin
    - [`bento/debian-10`](https://app.vagrantup.com/bento/boxes/debian-10) Vagrant box

The build should work with either the [VirtualBox](https://www.virtualbox.org/) provider or the [libvirt](https://libvirt.org/) provider:

* [VirtualBox](https://www.virtualbox.org/) [provider](https://www.vagrantup.com/docs/providers/virtualbox)
    - [`vagrant-vbguest`](https://github.com/dotless-de/vagrant-vbguest) plugin
* [libvirt](https://libvirt.org/) 
    - [`vagrant-libvirt`](https://github.com/vagrant-libvirt/vagrant-libvirt) provider plugin
    - [`vagrant-mutate`](https://github.com/sciurus/vagrant-mutate) plugin to convert [`bento/debian-10`](https://app.vagrantup.com/bento/boxes/debian-10) Vagrant box to `libvirt` format

>>>>>>> b5ae1931
To perform a clean build the Hedgehog Linux installer ISO, navigate to your local [Malcolm](https://github.com/idaholab/Malcolm/) working copy and run:

```
$ ./sensor-iso/build_via_vagrant.sh -f
…
Starting build machine...
Bringing machine 'default' up with 'virtualbox' provider...
…
```

Building the ISO may take 90 minutes or more depending on your system. As the build finishes, you will see the following message indicating success:

```
…
<<<<<<< HEAD
Finished, created "/sensor-build/hedgehog-4.0.0.iso"
=======
Finished, created "/sensor-build/hedgehog-3.3.0.iso"
>>>>>>> b5ae1931
…
```

# <a name="ConfigSSH"></a>Appendix B - Configuring SSH access

SSH access to the sensor’s non-privileged sensor account is only available using secure key-based authentication which can be enabled by adding a public SSH key to the **/home/sensor/.ssh/authorized_keys** file as illustrated below:

```
sensor@sensor:~$ mkdir -p ~/.ssh

sensor@sensor:~$ ssh analyst@172.16.10.48 "cat ~/.ssh/id_rsa.pub" >> ~/.ssh/authorized_keys
The authenticity of host '172.16.10.48 (172.16.10.48)' can't be established.
ECDSA key fingerprint is SHA256:...
Are you sure you want to continue connecting (yes/no)? yes
Warning: Permanently added '172.16.10.48' (ECDSA) to the list of known hosts.
analyst@172.16.10.48's password:

sensor@sensor:~$ cat ~/.ssh/authorized_keys
ssh-rsa AAA...kff analyst@SOC
```

SSH access should only be configured when necessary.

# <a name="Troubleshooting"></a>Appendix C - Troubleshooting

Should the sensor not function as expected, first try rebooting the device. If the behavior continues, here are a few things that may help you diagnose the problem (items which may require Linux command line use are marked with **†**)

* Stop / start services – Using the sensor’s kiosk mode, attempt a **Services Stop** followed by a **Services Start**, then check **Sensor Status** to see which service(s) may not be running correctly.
* Sensor configuration file – See `/opt/sensor/sensor_ctl/control_vars.conf` for sensor service settings. It is not recommended to manually edit this file unless you are sure of what you are doing.
* Sensor control scripts – There are scripts under ``/opt/sensor/sensor_ctl/`` to control sensor services (eg., `shutdown`, `start`, `status`, `stop`, etc.)
* Sensor debug logs – Log files under `/opt/sensor/sensor_ctl/log/` may contain clues to processes that are not working correctly. If you can determine which service is failing, you can attempt to reconfigure it using the instructions in the Configure Capture and Forwarding section of this document.
* `sensorwatch` script – Running `sensorwatch` on the command line will display the most recently modified PCAP and Zeek log files in their respective directories, how much storage space they are consuming, and the amount of used/free space on the volumes containing those files.

# <a name="Hardening"></a>Appendix D - Hardening

Hedgehog Linux targets the following guidelines for establishing a secure configuration posture:

* DISA STIG (Security Technical Implementation Guides) [ported](https://github.com/hardenedlinux/STIG-4-Debian) from [DISA RHEL 7 STIG](https://www.stigviewer.com/stig/red_hat_enterprise_linux_7/) v1r1 to a Debian 9 base platform
* [CIS Debian Linux 9 Benchmark](https://www.cisecurity.org/cis-benchmarks/cis-benchmarks-faq/) with additional recommendations by the [hardenedlinux/harbian-audit](https://github.com/hardenedlinux/harbian-audit) project

## <a name="STIGExceptions"></a>STIG compliance exceptions

[Currently](https://github.com/hardenedlinux/STIG-4-Debian/blob/master/stig-debian.txt) there are 158 compliance checks that can be verified automatically and 23 compliance checks that must be verified manually.

Hedgehog Linux claims the following exceptions to STIG compliance:

| # | ID  | Title | Justification |
| --- | --- | --- | --- |
| 1 | [SV-86535r1](https://www.stigviewer.com/stig/red_hat_enterprise_linux_7/2017-12-14/finding/V-71911) | When passwords are changed a minimum of eight of the total number of characters must be changed. | Account/password policy exception: As a sensor running Hedgehog Linux is intended to be used as an appliance rather than a general user-facing software platform, some exceptions to password enforcement policies are claimed. |
| 2 | [SV-86537r1](https://www.stigviewer.com/stig/red_hat_enterprise_linux_7/2017-12-14/finding/V-71913) | When passwords are changed a minimum of four character classes must be changed. | Account/password policy exception |
| 3 | [SV-86549r1](https://www.stigviewer.com/stig/red_hat_enterprise_linux_7/2017-07-08/finding/V-71925) | Passwords for new users must be restricted to a 24 hours/1 day minimum lifetime. | Account/password policy exception |
| 4 | [SV-86551r1](https://www.stigviewer.com/stig/red_hat_enterprise_linux_7/2017-07-08/finding/V-71927) | Passwords must be restricted to a 24 hours/1 day minimum lifetime. | Account/password policy exception |
| 5 | [SV-86553r1](https://www.stigviewer.com/stig/red_hat_enterprise_linux_7/2017-12-14/finding/V-71929) | Passwords for new users must be restricted to a 60-day maximum lifetime. | Account/password policy exception |
| 6 | [SV-86555r1](https://www.stigviewer.com/stig/red_hat_enterprise_linux_7/2017-12-14/finding/V-71931) | Existing passwords must be restricted to a 60-day maximum lifetime. | Account/password policy exception |
| 7 | [SV-86557r1](https://www.stigviewer.com/stig/red_hat_enterprise_linux_7/2017-07-08/finding/V-71933) | Passwords must be prohibited from reuse for a minimum of five generations. | Account/password policy exception |
| 8 | [SV-86565r1](https://www.stigviewer.com/stig/red_hat_enterprise_linux_7/2017-07-08/finding/V-71941) | The operating system must disable account identifiers (individuals, groups, roles, and devices) if the password expires. | Account/password policy exception |
| 9 | [SV-86567r2](https://www.stigviewer.com/stig/red_hat_enterprise_linux_7/2017-12-14/finding/V-71943) | Accounts subject to three unsuccessful logon attempts within 15 minutes must be locked for the maximum configurable period. | Account/password policy exception |
| 10 | [SV-86569r1](https://www.stigviewer.com/stig/red_hat_enterprise_linux_7/2017-07-08/finding/V-71945) | If three unsuccessful root logon attempts within 15 minutes occur the associated account must be locked. | Account/password policy exception |
| 11 | [SV-86603r1](https://www.stigviewer.com/stig/red_hat_enterprise_linux_7/2018-11-28/finding/V-71979) | The … operating system must prevent the installation of software, patches, service packs, device drivers, or operating system components of local packages without verification they have been digitally signed using a certificate that is issued by a Certificate Authority (CA) that is recognized and approved by the organization. | As the base distribution is not using embedded signatures, `debsig-verify` would reject all packages (see comment in `/etc/dpkg/dpkg.cfg`). Enabling it after installation would disallow any future updates. |
| 12 | [SV-86607r1](https://www.stigviewer.com/stig/red_hat_enterprise_linux_7/2017-07-08/finding/V-71983) | USB mass storage must be disabled. | The ability to copy data captured by the sensor to a mounted USB mass storage device is a requirement of the system. |
| 13 | [SV-86609r1](https://www.stigviewer.com/stig/red_hat_enterprise_linux_7/2017-07-08/finding/V-71985) | File system automounter must be disabled unless required. | The ability to copy data captured by the sensor to a mounted USB mass storage device is a requirement of the system. |
| 14 | [SV-86705r1](https://www.stigviewer.com/stig/red_hat_enterprise_linux_7/2017-12-14/finding/V-72081) | The operating system must shut down upon audit processing failure, unless availability is an overriding concern. If availability is a concern, the system must alert the designated staff (System Administrator [SA] and Information System Security Officer [ISSO] at a minimum) in the event of an audit processing failure. | As maximizing availability is a system requirement, audit processing failures will be logged on the device rather than halting the system. |
| 15 | [SV-86713r1](https://www.stigviewer.com/stig/red_hat_enterprise_linux_7/2017-12-14/finding/V-72089) | The operating system must immediately notify the System Administrator (SA) and Information System Security Officer ISSO (at a minimum) when allocated audit record storage volume reaches 75% of the repository maximum audit record storage capacity. | As a sensor running Hedgehog Linux is intended to be used as an appliance rather than a general network host, notifications of this sort are sent in system logs forwarded to the Elasticsearch database on the aggregator. `auditd` is set up to syslog when this storage volume is reached. |
| 16 | [SV-86715r1](https://www.stigviewer.com/stig/red_hat_enterprise_linux_7/2017-07-08/finding/V-72093) | The operating system must immediately notify the System Administrator (SA) and Information System Security Officer (ISSO) (at a minimum) when the threshold for the repository maximum audit record storage capacity is reached. | As a sensor running Hedgehog Linux is intended to be used as an appliance rather than a general network host, notifications of this sort are sent in system logs forwarded to the Elasticsearch database on the aggregator. `auditd` is set up to syslog when this storage volume is reached. |
| 17 | [SV-86837r1](https://www.stigviewer.com/stig/red_hat_enterprise_linux_6/2016-12-16/finding/V-38666) | The system must use and update a DoD-approved virus scan program. | As this is a network traffic capture appliance rather than an end-user device and will not be internet-connected, regular user files will not be created. A virus scan program would impact device performance and would be unnecessary. |
| 18 | [SV-86839r1](https://www.stigviewer.com/stig/red_hat_enterprise_linux_7/2017-12-14/finding/V-72215) | The system must update the virus scan program every seven days or more frequently. | As this is a network traffic capture appliance rather than an end-user device and will not be internet-connected, regular user files will not be created. A virus scan program would impact device performance and would be unnecessary. |
| 19 | [SV-86847r2](https://www.stigviewer.com/stig/red_hat_enterprise_linux_7/2017-12-14/finding/V-72223) | All network connections associated with a communication session must be terminated at the end of the session or after 10 minutes of inactivity from the user at a command prompt, except to fulfill documented and validated mission requirements. | The sensor may be controlled from the command line in a manual capture scenario, so timing out a session based on command prompt inactivity would be inadvisable. | 
| 20 | [SV-86893r2](https://www.stigviewer.com/stig/red_hat_enterprise_linux_7/2017-12-14/finding/V-72269) | The operating system must, for networked systems, synchronize clocks with a server that is synchronized to one of the redundant United States Naval Observatory (USNO) time servers, a time server designated for the appropriate DoD network (NIPRNet/SIPRNet), and/or the Global Positioning System (GPS). | While [time synchronization](#ConfigTime) is supported on Hedgehog Linux, an exception is claimed for this rule as the network sensor device may be configured to sync to servers other than the ones listed in the STIG. |
| 21 | [SV-86905r1](https://www.stigviewer.com/stig/red_hat_enterprise_linux_7/2017-12-14/finding/V-72281) | For systems using DNS resolution, at least two name servers must be configured. | STIG recommendations for DNS servers are not enforced on Hedgehog Linux to allow for use in a variety of network scenarios. |
| 22 | [SV-86919r1](https://www.stigviewer.com/stig/red_hat_enterprise_linux_7/2017-07-08/finding/V-72295) | Network interfaces must not be in promiscuous mode. | The purpose of Hedgehog Linux is to sniff and capture network traffic. |
| 23 | [SV-86931r2](https://www.stigviewer.com/stig/red_hat_enterprise_linux_7/2017-12-14/finding/V-72307) | An X Windows display manager must not be installed unless approved. | A locked-down X Windows session is required for the sensor's kiosk display. |
| 24 | [SV-86519r3](https://www.stigviewer.com/stig/red_hat_enterprise_linux_7/2017-07-08/finding/V-71895) | The operating system must set the idle delay setting for all connection types. | As this is a network traffic capture appliance rather than an end-user device, timing out displays or connections would not be desireable. |
| 25 | [SV-86523r1](https://www.stigviewer.com/stig/red_hat_enterprise_linux_7/2017-07-08/finding/V-71899) | The operating system must initiate a session lock for the screensaver after a period of inactivity for graphical user interfaces. | This option is configurable during install time. Some installations of Hedgehog Linux may be on appliance hardware not equipped with a keyboard by default, in which case it may not be desirable to lock the session.|
| 26 | [SV-86525r1](https://www.stigviewer.com/stig/red_hat_enterprise_linux_7/2017-07-08/finding/V-71901) | The operating system must initiate a session lock for graphical user interfaces when the screensaver is activated. | This option is configurable during install time. Some installations of Hedgehog Linux may be on appliance hardware not equipped with a keyboard by default, in which case it may not be desirable to lock the session. |
| 27 | [SV-86589r1](https://www.stigviewer.com/stig/red_hat_enterprise_linux_7/2017-12-14/finding/V-71965) | The operating system must uniquely identify and must authenticate organizational users (or processes acting on behalf of organizational users) using multifactor authentication. | As this is a network traffic capture appliance rather than an end-user device or a multiuser network host, this requirement is not applicable. |
| 28 | [SV-86851r2](https://www.stigviewer.com/stig/red_hat_enterprise_linux_7/2017-12-14/finding/V-72227) | The operating system must implement cryptography to protect the integrity of Lightweight Directory Access Protocol (LDAP) authentication communications. | Does not apply as Hedgehog Linux does not use LDAP for authentication. |
| 29 | [SV-86921r2](https://www.stigviewer.com/stig/red_hat_enterprise_linux_7/2017-07-08/finding/V-72297) | The system must be configured to prevent unrestricted mail relaying. | Does not apply as Hedgehog Linux does not run a mail service. |
| 30 | [SV-86929r1](https://www.stigviewer.com/stig/red_hat_enterprise_linux_7/2017-12-14/finding/V-72305) | If the Trivial File Transfer Protocol (TFTP) server is required, the TFTP daemon must be configured to operate in secure mode. | Does not apply as Hedgehog Linux does not run a TFTP server. |
| 31 | [SV-86935r3](https://www.stigviewer.com/stig/red_hat_enterprise_linux_7/2017-12-14/finding/V-72311) | The Network File System (NFS) must be configured to use RPCSEC_GSS. | Does not apply as Hedgehog Linux does not run an NFS server. |
| 32 | [SV-87041r2](https://www.stigviewer.com/stig/red_hat_enterprise_linux_7/2017-12-14/finding/V-72417) | The operating system must have the required packages for multifactor authentication installed. | As this is a network traffic capture appliance rather than an end-user device or a multiuser network host, this requirement is not applicable. |
| 33 | [SV-87051r2](https://www.stigviewer.com/stig/red_hat_enterprise_linux_7/2017-07-08/finding/V-72427) | The operating system must implement multifactor authentication for access to privileged accounts via pluggable authentication modules (PAM). | As this is a network traffic capture appliance rather than an end-user device or a multiuser network host, this requirement is not applicable. |
| 34 | [SV-87059r2](https://www.stigviewer.com/stig/red_hat_enterprise_linux_7/2017-07-08/finding/V-72435) | The operating system must implement smart card logons for multifactor authentication for access to privileged accounts. | As this is a network traffic capture appliance rather than an end-user device or a multiuser network host, this requirement is not applicable. |
| 35 | [SV-87829r1](https://www.stigviewer.com/stig/red_hat_enterprise_linux_7/2017-07-08/finding/V-73177) | Wireless network adapters must be disabled. | As an appliance intended to capture network traffic in a variety of network environments, wireless adapters may be needed to capture and/or report wireless traffic. |
| 36 | [SV-86699r1](https://www.stigviewer.com/stig/red_hat_enterprise_linux_7/2017-12-14/finding/V-72075) | The system must not allow removable media to be used as the boot loader unless approved. | Hedgehog Linux supports a live boot mode that can be booted from removable media. |

Please review the notes for these additional rules. While not claiming an exception, they may be implemented or checked in a different way than outlined by the RHEL STIG as Hedgehog Linux is not built on RHEL or for other reasons.

| # | ID  | Title | Note |
| --- | --- | --- | --- |
| 1 | [SV-86585r1](https://www.stigviewer.com/stig/red_hat_enterprise_linux_7/2017-07-08/finding/V-71961) | Systems with a Basic Input/Output System (BIOS) must require authentication upon booting into single-user and maintenance modes. | Although the [compliance check script](https://github.com/hardenedlinux/STIG-4-Debian) does not detect it, booting into recovery mode *does* in fact require the root password. |
| 2 | [SV-86587r1](https://www.stigviewer.com/stig/red_hat_enterprise_linux_7/2017-12-14/finding/V-71963) | Systems using Unified Extensible Firmware Interface (UEFI) must require authentication upon booting into single-user and maintenance modes. | Although the [compliance check script](https://github.com/hardenedlinux/STIG-4-Debian) does not detect it, booting into recovery mode *does* in fact require the root password. |
| 3 | [SV-86651r1](https://www.stigviewer.com/stig/red_hat_enterprise_linux_7/2017-12-14/finding/V-72027) | All files and directories contained in local interactive user home directories must have mode 0750 or less permissive. | Depending on when the [compliance check script](https://github.com/hardenedlinux/STIG-4-Debian) is run, some nonessential ephemeral files may exist in the `sensor` home directory which will cause this check to fail. For practical purposes Hedgehog Linux's configuration does, however, comply. This file list can be checked manually by running `find /home/sensor -type f -perm /027 -exec ls -l '{}' ';'`.|
| 4 | [SV-86693r2](https://www.stigviewer.com/stig/red_hat_enterprise_linux_7/2017-12-14/finding/V-72069) | The file integrity tool must be configured to verify Access Control Lists (ACLs). | [Auditbeat](https://www.elastic.co/products/beats/auditbeat) is managing file integrity checks instead of the `aide` specified for use in the RHEL STIG. Additionally, as this is not a multi-user system, the ACL check would be irrelevant. |
| 5 | [SV-86597r1](https://www.stigviewer.com/stig/red_hat_enterprise_linux_7/2017-07-08/finding/V-71973) | A file integrity tool must verify the baseline operating system configuration at least weekly. | [Auditbeat](https://www.elastic.co/products/beats/auditbeat) is managing file integrity checks instead of the `aide` specified for use in the RHEL STIG. |
| 6 | [SV-86697r2](https://www.stigviewer.com/stig/red_hat_enterprise_linux_7/2017-07-08/finding/V-72073) | The file integrity tool must use FIPS 140-2 approved cryptographic hashes for validating file contents and directories. | [Auditbeat](https://www.elastic.co/products/beats/auditbeat) is managing file integrity checks instead of the `aide` specified for use in the RHEL STIG. Auditbeat uses SHA1 which is FIPS 140-2 approved. |
| 7 | [SV-86623r3](https://www.stigviewer.com/stig/red_hat_enterprise_linux_7/2017-12-14/finding/V-71999) | Vendor packaged system security patches and updates must be installed and up to date. | When the Hedgehog Linux sensor appliance software is built, all of the latest applicable security patches and updates are included in it. How future updates are to be handled is still in design. |
| 8 | [SV-86707r1](https://www.stigviewer.com/stig/red_hat_enterprise_linux_7/2017-07-08/finding/V-72083) | The operating system must off-load audit records onto a different system or media from the system being audited. | [Auditbeat](https://www.elastic.co/products/beats/auditbeat) offloads audit records to an Elasticsearch database on another system, though this is not detected by the [compliance check script](https://github.com/hardenedlinux/STIG-4-Debian). |
| 9 | [SV-86709r1](https://www.stigviewer.com/stig/red_hat_enterprise_linux_7/2017-12-14/finding/V-72085) | The operating system must encrypt the transfer of audit records off-loaded onto a different system or media from the system being audited. | [Auditbeat](https://www.elastic.co/products/beats/auditbeat) offloads (via an encrypted channel) audit records to an Elasticsearch database on another system, though this is not detected by the [compliance check script](https://github.com/hardenedlinux/STIG-4-Debian). |
| 10 | [SV-86833r1](https://www.stigviewer.com/stig/red_hat_enterprise_linux_7/2017-07-08/finding/V-72209) | The system must send rsyslog output to a log aggregation server. | Syslogs are forwarded to an Elasticsearch database running on another system via [filebeat](https://www.elastic.co/guide/en/beats/filebeat/current/filebeat-input-syslog.html), though this is not detected by the [compliance check script](https://github.com/hardenedlinux/STIG-4-Debian). |
| 11 | [SV-87815r2](https://www.stigviewer.com/stig/red_hat_enterprise_linux_7/2017-12-14/finding/V-73163) | The audit system must take appropriate action when there is an error sending audit records to a remote system. | [Auditbeat](https://www.elastic.co/products/beats/auditbeat) offloads audit records to an Elasticsearch database on another system, though this is not detected by the [compliance check script](https://github.com/hardenedlinux/STIG-4-Debian). Local logs are generated when this network connection is broken, and it resumes automatically. |
| 12 | [SV-86691r2](https://www.stigviewer.com/stig/red_hat_enterprise_linux_7/2017-07-08/finding/V-72067) | The operating system must implement NIST FIPS-validated cryptography for the following: to provision digital signatures, to generate cryptographic hashes, and to protect data requiring data-at-rest protections in accordance with applicable federal laws, Executive Orders, directives, policies, regulations, and standards. | Hedgehog Linux does use FIPS-compatible libraries for cryptographic functions. However, the kernel parameter being checked by the [compliance check script](https://github.com/hardenedlinux/STIG-4-Debian) is incompatible with some of the systems initialization scripts.|

In addition, DISA STIG rules SV-86663r1, SV-86695r2, SV-86759r3, SV-86761r3, SV-86763r3, SV-86765r3, SV-86595r1, and SV-86615r2 relate to the SELinux kernel which is not used in Hedgehog Linux, and are thus skipped.

## <a name="CISExceptions"></a>CIS benchmark compliance exceptions

[Currently](https://github.com/hardenedlinux/harbian-audit/tree/master/bin/hardening) there are 271 checks to determine compliance with the CIS Debian Linux 9 Benchmark.

Hedgehog Linux claims exceptions from the recommendations in this benchmark in the following categories:

**1.1 Install Updates, Patches and Additional Security Software** - When the Hedgehog Linux sensor appliance software is built, all of the latest applicable security patches and updates are included in it. How future updates are to be handled is still in design.

**1.3 Enable verify the signature of local packages** - As the base distribution is not using embedded signatures, `debsig-verify` would reject all packages (see comment in `/etc/dpkg/dpkg.cfg`). Enabling it after installation would disallow any future updates.

**2.14 Add nodev option to /run/shm Partition**, **2.15 Add nosuid Option to /run/shm Partition**, **2.16 Add noexec Option to /run/shm Partition** - Hedgehog Linux does not mount `/run/shm` as a separate partition, so these recommendations do not apply.

**2.18 Disable Mounting of cramfs Filesystems**, **2.19 Disable Mounting of freevxfs Filesystems**, **2.20 Disable Mounting of jffs2 Filesystems**, **2.21 Disable Mounting of hfs Filesystems**, **2.22 Disable Mounting of hfsplus Filesystems**, **2.23 Disable Mounting of squashfs Filesystems**, **2.24 Disable Mounting of udf Filesystems** - Hedgehog Linux is not compiling a custom Linux kernel, so these filesystems are inherently supported as they are part Debian Linux's default kernel.

**4.6 Disable USB Devices** - The ability to copy data captured by the sensor to a mounted USB mass storage device is a requirement of the system.

**6.1 Ensure the X Window system is not installed**, **6.2 Ensure Avahi Server is not enabled**, **6.3 Ensure print server is not enabled** - A locked-down X Windows session is required for the sensor's kiosk display. The library packages `libavahi-common-data`, `libavahi-common3`, and `libcups2` are dependencies of some of the X components used by Hedgehog Linux, but the `avahi` and `cups` services themselves are disabled.

**6.17 Ensure virus scan Server is enabled**, **6.18 Ensure virus scan Server update is enabled** - As this is a network traffic capture appliance rather than an end-user device and will not be internet-connected, regular user files will not be created. A virus scan program would impact device performance and would be unnecessary.

**7.2.4 Log Suspicious Packets**, **7.2.7 Enable RFC-recommended Source Route Validation**, **7.4.1 Install TCP Wrappers** - As this is a network traffic capture appliance sniffing packets on a network interface configured in promiscuous mode, these recommendations do not apply.

Password-related recommendations under **9.2** and **10.1** - The library package `libpam-pwquality` is used in favor of `libpam-cracklib` which is what the [compliance scripts](https://github.com/hardenedlinux/harbian-audit/tree/master/bin/hardening) are looking for. Also, as a sensor running Hedgehog Linux is intended to be used as an appliance rather than a general user-facing software platform, some exceptions to password enforcement policies are claimed.

**9.3.13 Limit Access via SSH** - Hedgehog Linux does not create multiple regular user accounts: only `root` and a `sensor` service account are used. SSH access for `root` is disabled. SSH login with a password is also disallowed: only key-based authentication is accepted. The `sensor` service account accepts no keys by default. As such, the `AllowUsers`, `AllowGroups`, `DenyUsers`, and `DenyGroups` values in `sshd_config` do not apply.

**9.5 Restrict Access to the su Command** - Hedgehog Linux does not create multiple regular user accounts: only `root` and a `sensor` service account are used.

**10.1.10 Set maxlogins for all accounts** and **10.5 Set Timeout on ttys** - Hedgehog Linux does not create multiple regular user accounts: only `root` and a `sensor` service account are used.

**12.10 Find SUID System Executables**, **12.11 Find SGID System Executables** - The few files found by [these](https://github.com/hardenedlinux/harbian-audit/blob/master/bin/hardening/12.10_find_suid_files.sh) [scripts](https://github.com/hardenedlinux/harbian-audit/blob/master/bin/hardening/12.11_find_sgid_files.sh) are valid exceptions required by Hedgehog Linux's system requirements.

Please review the notes for these additional guidelines. While not claiming an exception, Hedgehog Linux may implement them in a manner different than is described by the [CIS Debian Linux 9 Benchmark](https://www.cisecurity.org/cis-benchmarks/cis-benchmarks-faq/) or the [hardenedlinux/harbian-audit](https://github.com/hardenedlinux/harbian-audit) audit scripts.

**4.1 Restrict Core Dumps** - Hedgehog Linux disables core dumps using a configuration file for `ulimit` named `/etc/security/limits.d/limits.conf`. The [audit script](https://github.com/hardenedlinux/harbian-audit/blob/master/bin/hardening/4.1_restrict_core_dumps.sh) checking for this does not check the `limits.d` subdirectory, which is why this is incorrectly flagged as noncompliant.

**5.4 Ensure ctrl-alt-del is disabled** - Hedgehog Linux disables the `ctrl+alt+delete` key sequence by executing `systemctl disable ctrl-alt-del.target` during installation and the command `systemctl mask ctrl-alt-del.target` at boot time.

**6.19 Configure Network Time Protocol (NTP)** - While [time synchronization](#ConfigTime) is supported on Hedgehog Linux, an exception is claimed for this rule as the network sensor device may be configured to sync to servers in a different way than specified in the benchmark.

**7.4.4 Create /etc/hosts.deny**, **7.7.1 Ensure Firewall is active**, **7.7.4.1 Ensure default deny firewall policy**, **7.7.4.3 Ensure default deny firewall policy**, **7.7.4.4 Ensure outbound and established connections are configured** - Hedgehog Linux **is** configured with an appropriately locked-down software firewall (managed by "Uncomplicated Firewall" `ufw`). However, the methods outlined in the CIS benchmark recommendations do not account for this configuration. 

**8.1.1.2 Disable System on Audit Log Full**, **8.1.1.3 Keep All Auditing Information**, **8.1.1.5 Ensure set remote server for audit service**, **8.1.1.6 Ensure enable_krb5 set to yes for remote audit service**, **8.1.1.7 Ensure set action for audit storage volume is fulled**, **8.1.1.9 Set space left for auditd service**, a few other audit-related items under section **8.1**, **8.2.5 Configure rsyslog to Send Logs to a Remote Log Host** - As maximizing availability is a system requirement, audit processing failures will be logged on the device rather than halting the system. Because Hedgehog Linux is intended to be used as an appliance rather than a general network host, notifications about its status are sent in system logs forwarded to the Elasticsearch database on the aggregator. `auditd` is set up to syslog when this storage volume is reached. [Auditbeat](https://www.elastic.co/products/beats/auditbeat) offloads audit records to an Elasticsearch database on another system, though this is not detected by the [CIS benchmark compliance scripts](https://github.com/hardenedlinux/harbian-audit/tree/master/bin/hardening). Local logs are generated when the network connection is broken, and it resumes automatically. Syslog messages are also similarly forwarded.

**8.4.1 Install aide package** and **8.4.2 Implement Periodic Execution of File Integrity** - [Auditbeat](https://www.elastic.co/products/beats/auditbeat) is managing file integrity checks instead of the `aide` utility.

**8.7 Verifies integrity all packages** - The [script](https://github.com/hardenedlinux/harbian-audit/blob/master/bin/hardening/8.7_verify_integrity_packages.sh) which verifies package integrity only "fails" because of missing (status `??5??????` displayed by the utility) language ("locale") files, which are removed as part of Hedgehog Linux's trimming-down process. All non-locale-related system files pass intergrity checks.

# <a name="UpgradePlan"></a>Appendix E - Upgrades

At this time there is not an "official" upgrade procedure to get from one release of Hedgehog Linux to the next. Upgrading the underlying operating system packages is generally straightforward, but not all of the Hedgehog Linux components are packaged into .deb archives yet as they should be, so for now it's a manual (and kind of nasty) process to Frankenstein an upgrade into existance. The author of this project intends to remedy this at some future point when time and resources allow.

If possible, it would save you **a lot** of trouble to just [re-ISO](#Installation) your Hedgehog installation and start fresh, backing up the files (in `/opt/sensor/sensor_ctl`) first and reconfiguring or restoring them as needed afterwards. 

However, if reinstalling the system is not an option, here is the basic process for doing a manual upgrade of Hedgehog Linux. It should be understood that this process is very likely to break your system, and there is **no** guarantee of any kind that any of this will work, or that these instructions are even complete or any support whatsoever regarding them. Really, it will be **much** easier if you re-ISO your installation. But for the brave among you, here you go. ⛔🆘😭💀

## Prerequisites

* A good understanding of the Linux command line
* An existing installation of Hedgehog Linux **with internet access**
* A copy of the Hedgehog Linux [ISO](#ISOBuild) for the version approximating the one you're upgrading to (i.e., the latest version), **and**
    - Either a separate VM with that ISO installed **OR**
    - A separate Linux workstation where you can manually mount that ISO to pull stuff off of it

## Upgrade

1. Obtain a root shell
    - `su -`
    
2. Temporarily set the umask value to Debian default instead of the more restrictive Hedgehog Linux default. This will allow updates to be applied with the right permissions.
    - `umask 0022` 

3. Create backups of some files
    - `cp /etc/apt/sources.list /etc/apt/sources.list.bak`

4. Set up alternate package sources, if needed
    - In an offline/airgapped scenario, you could use [apt-mirror](https://apt-mirror.github.io) to mirror Debian repos and [bandersnatch](https://github.com/pypa/bandersnatch/) to mirror PyPI sources, or [combine them](https://github.com/mmguero/espejo) with Docker. If you were to do this, you'd probably want to make the following changes (and **revert them after the upgrade**):        
        + create `/etc/apt/apt.conf.d/80ssl-exceptions` to ignore self-signed certificate warnings from using your apt-mirror
```
Acquire::https {
  Verify-Peer "false";
  Verify-Host "false";
}
```
        
        + modify `/etc/apt/source.list` to point to your apt-mirror:

```
deb https://XXXXXX:443/debian buster main contrib non-free
deb https://XXXXXX:443/debian-security buster/updates main contrib non-free
deb https://XXXXXX:443/debian buster-updates main contrib non-free
deb https://XXXXXX:443/debian buster-backports main contrib non-free
```

5. Update underlying system packages with `apt-get`
    - `apt-get update && apt-get dist-upgrade`

6. If there were [new system deb packages added](https://github.com/idaholab/Malcolm/tree/main/sensor-iso/config/package-lists) to this release of Hedgehog Linux (you might have to [manually compare](https://github.com/idaholab/Malcolm/commits/main/sensor-iso/config/package-lists) on GitHub), install them. If you're not sure, of course, you could just install everything, like this (although you may have to tweak some version numbers or something if the base distribution of your Hedgehog branch is different than `main`; in this example I'm not jumping between Debian releases, just upgrading within a release):
```
$ for LIST in apps desktopmanager net system; do curl -L -J -O https://raw.github.com/idaholab/Malcolm/main/sensor-iso/config/package-lists/$LIST.list.chroot; done
...
$ apt-get install $(cat *.list.chroot)
```

7. Update underlying python packages with `python3 -m pip`
    * `apt-get install -y build-essential git-core pkg-config python3-dev`
    * `python3 -m pip list --outdated --format=freeze | grep -v '^\-e' | cut -d = -f 1 | xargs -r -n1 python3 -m pip install -U`
        - if this fails for some reason, you may need to reinstall pip first with `python3 -m pip install --force -U pip`
        - some *very* old builds of Hedgehog Linux had separate Python 3.5 and 3.7 installations: in this case, you'd need to do this for both `python3 -m pip` and `python3.7 -m pip` (or whatever `python3.x` you have)
    * If there were [new python packages](https://raw.githubusercontent.com/idaholab/Malcolm/master/sensor-iso/config/hooks/normal/0169-pip-installs.hook.chroot) added to this release of Hedgehog Linux (you might have to [manually compare](https://github.com/idaholab/Malcolm/blame/main/sensor-iso/config/hooks/normal/0169-pip-installs.hook.chroot) on GitHub), install them. If you are using a PyPI mirror, replace `XXXXXX` here with your mirror's IP. The `colorama` package is used here as an example, your package list might vary.
        - `python3 -m pip install --no-compile --no-cache-dir --force-reinstall --upgrade --index-url=https://XXXXXX:443/pypi/simple --trusted-host=XXXXXX:443 colorama`

8. Okay, **now** things start to get a little bit ugly. You're going to need access to the ISO of the release of Hedgehog Linux you're upgrading to, as we're going to grab some packages off of it. On another Linux system, [build it](#ISOBuild).

9. Use a disk image mounter to mount the ISO, **or** if you want to just install the ISO in a VM and grab the files we need off of it, that's fine too. But I'll go through the example as if I've mounted the ISO.

10. Navigate to the `/live/` directory, and mount the `filesystem.squashfs` file
    - `sudo mount filesystem.squashfs /media/squash -t squashfs -o loop`
    - **OR**
    - `squashfuse filesystem.squashfs /home/user/media/squash`

11. Very recent builds of Hedgehog Linux keep some build artifacts in `/opt/hedgehog_install_artifacts/`. You're going to want to grab those files and throw them in a temporary directory on the system you're upgrading, via SSH or whatever means you devise.
```
root@hedgehog:/tmp# scp -r user@otherbox:/media/squash/opt/hedgehog_install_artifacts/ ./
user@otherbox's password: 
auditbeat-tweaked-7.6.2-amd64.deb                                               100%   13MB  49.3MB/s   00:00    
filebeat-tweaked-7.6.2-amd64.deb                                                100%   13MB  65.9MB/s   00:00    
metricbeat-tweaked-7.6.2-amd64.deb                                              100%   18MB  72.0MB/s   00:00    
arkime_2.2.3-1_amd64.deb                                                        100%  113MB  32.2MB/s   00:03    
netsniff-ng_0.6.6-1_amd64.deb                                                   100%  330KB  52.1MB/s   00:00    
packetbeat-tweaked-7.6.2-amd64.deb                                              100%   14MB  59.2MB/s   00:00    
protologbeat                                                                    100%   56MB  38.1MB/s   00:01    
zeek_3.0.20-1_amd64.deb                                                          100%   26MB  63.1MB/s   00:00
```

12. Replace the old `/usr/local/bin/protologbeat` with the new one:
```
root@hedgehog:/tmp# cp -biv hedgehog_install_artifacts/protologbeat /usr/local/bin/protologbeat 
cp: overwrite '/usr/local/bin/protologbeat'? y
'hedgehog_install_artifacts/protologbeat' -> '/usr/local/bin/protologbeat' (backup: '/usr/local/bin/protologbeat~')

root@hedgehog:/tmp# ls -l /usr/local/bin/protologbeat
-rwxr-xr-x 1 root root 58895456 May  8 15:45 /usr/local/bin/protologbeat

root@hedgehog:/tmp# /usr/local/bin/protologbeat version
protologbeat version 7.6.0 (amd64), libbeat 7.6.0 [unknown built unknown]
```

13. Blow away the old `zeek` package, we're going to start clean with that one particularly. The others should be fine to upgrade in place.
```
root@hedgehog:/opt# apt-get --purge remove zeek
Reading package lists... Done
Building dependency tree       
Reading state information... Done
The following packages will be REMOVED:
  zeek*
0 upgraded, 0 newly installed, 1 to remove and 0 not upgraded.
After this operation, 160 MB disk space will be freed.
Do you want to continue? [Y/n] y
(Reading database ... 118490 files and directories currently installed.)
Removing zeek (3.0.20-1) ...
dpkg: warning: while removing zeek, directory '/opt/zeek/spool' not empty so not removed
dpkg: warning: while removing zeek, directory '/opt/zeek/share/zeek/site' not empty so not removed
dpkg: warning: while removing zeek, directory '/opt/zeek/lib' not empty so not removed
dpkg: warning: while removing zeek, directory '/opt/zeek/bin' not empty so not removed
root@hedgehog:/opt# rm -rf /opt/zeek*
```

14. Install the new .deb files. You're going to have some warnings, but that's okay.
```
root@hedgehog:/tmp# dpkg -i hedgehog_install_artifacts/*.deb
(Reading database ... 118149 files and directories currently installed.)
Preparing to unpack .../auditbeat-tweaked-7.6.2-amd64.deb ...
Unpacking auditbeat (7.6.2) over (6.8.4) ...
dpkg: warning: unable to delete old directory '/usr/share/auditbeat/kibana/6/dashboard': Directory not empty
dpkg: warning: unable to delete old directory '/usr/share/auditbeat/kibana/6': Directory not empty
Preparing to unpack .../filebeat-tweaked-7.6.2-amd64.deb ...
Unpacking filebeat (7.6.2) over (6.8.4) ...
dpkg: warning: unable to delete old directory '/usr/share/filebeat/kibana/6/dashboard': Directory not empty
dpkg: warning: unable to delete old directory '/usr/share/filebeat/kibana/6': Directory not empty
Preparing to unpack .../metricbeat-tweaked-7.6.2-amd64.deb ...
Unpacking metricbeat (7.6.2) over (6.8.4) ...
Preparing to unpack .../arkime_2.2.3-1_amd64.deb ...
Unpacking arkime (2.2.3-1) over (2.0.1-1) ...
Preparing to unpack .../netsniff-ng_0.6.6-1_amd64.deb ...
Unpacking netsniff-ng (0.6.6-1) over (0.6.6-1) ...
Preparing to unpack .../packetbeat-tweaked-7.6.2-amd64.deb ...
Unpacking packetbeat (7.6.2) over (6.8.4) ...
Preparing to unpack .../zeek_3.0.20-1_amd64.deb ...
Unpacking zeek (3.0.20-1) over (3.0.0-1) ...
Setting up auditbeat (7.6.2) ...
Installing new version of [...]
[...]
Setting up filebeat (7.6.2) ...
Installing new version of [...]
[...]
Setting up metricbeat (7.6.2) ...
Installing new version of [...]
[...]
Setting up arkime (2.2.3-1) ...
READ /opt/arkime/README.txt and RUN /opt/arkime/bin/Configure
Setting up netsniff-ng (0.6.6-1) ...
Setting up packetbeat (7.6.2) ...
Installing new version of [...]
[...]
Setting up zeek (3.0.20-1) ...
Processing triggers for systemd (232-25+deb9u12) ...
Processing triggers for man-db (2.7.6.1-2) ...
```

15. Fix anything that might need fixing as far as the deb package requirements go
    - `apt-get -f install`

16. We just installed a Zeek .deb, but the third-part plugins packages and local config weren't part of that package. So we're going to `rsync` those from the other box where we have the ISO and `filesystem.squashfs` mounted as well:
```
root@hedgehog:/tmp# rsync -a user@otherbox:/media/squash/opt/zeek/ /opt/zeek 
user@otherbox's password: 

root@hedgehog:/tmp# ls -l /opt/zeek/share/zeek/site/
total 52
lrwxrwxrwx  1 root root    13 May  6 21:52 bzar -> packages/bzar
lrwxrwxrwx  1 root root    22 May  6 21:50 cve-2020-0601 -> packages/cve-2020-0601
-rw-r--r--  1 root root  2031 Apr 30 16:02 extractor.zeek
-rw-r--r--  1 root root 39134 May  1 14:20 extractor_params.zeek
lrwxrwxrwx  1 root root    14 May  6 21:52 hassh -> packages/hassh
lrwxrwxrwx  1 root root    12 May  6 21:52 ja3 -> packages/ja3
-rw-rw-r--  1 root root  2005 May  6 21:54 local.zeek
drwxr-xr-x 13 root root  4096 May  6 21:52 packages
lrwxrwxrwx  1 root root    27 May  6 21:52 zeek-EternalSafety -> packages/zeek-EternalSafety
lrwxrwxrwx  1 root root    26 May  6 21:52 zeek-community-id -> packages/zeek-community-id
lrwxrwxrwx  1 root root    27 May  6 21:51 zeek-plugin-bacnet -> packages/zeek-plugin-bacnet
lrwxrwxrwx  1 root root    25 May  6 21:51 zeek-plugin-enip -> packages/zeek-plugin-enip
lrwxrwxrwx  1 root root    29 May  6 21:51 zeek-plugin-profinet -> packages/zeek-plugin-profinet
lrwxrwxrwx  1 root root    27 May  6 21:52 zeek-plugin-s7comm -> packages/zeek-plugin-s7comm
lrwxrwxrwx  1 root root    24 May  6 21:52 zeek-plugin-tds -> packages/zeek-plugin-tds
```

17. The `zeekctl` component of zeek doesn't like being run by an unprivileged user unless the whole directory is owned by that user. As Hedgehog Linux runs everything it can as an unprivileged user, we're going to reset zeek to a "clean" state after each reboot. Zeek's config files will get regenerated when Zeek itself is started. So, now make a complete backup of `/opt/zeek` as it's going to have its ownership changed during runtime:
```
root@hedgehog:/tmp# rsync -a /opt/zeek/ /opt/zeek.orig

root@hedgehog:/tmp# chown -R sensor:sensor /opt/zeek/*

root@hedgehog:/tmp# chown -R root:root /opt/zeek.orig/*

root@hedgehog:/tmp# ls -l /opt/ | grep zeek
drwxr-xr-x  8 root   root    4096 May  8 15:48 zeek
drwxr-xr-x  8 root   root    4096 May  8 15:48 zeek.orig
```

18. Grab other new scripts and stuff from our mount of the ISO using `rsync`:
```
root@hedgehog:/tmp# rsync -a user@otherbox:/media/squash/usr/local/bin/ /usr/local/bin
user@otherbox's password: 

root@hedgehog:/tmp# ls -l /usr/local/bin/ | tail
lrwxrwxrwx 1 root root        18 May  8 14:34 zeek -> /opt/zeek/bin/zeek
-rwxr-xr-x 1 root staff    10349 Oct 29  2019 zeek_carve_logger.py
-rwxr-xr-x 1 root staff    10467 Oct 29  2019 zeek_carve_scanner.py
-rw-r--r-- 1 root staff    25756 Oct 29  2019 zeek_carve_utils.py
-rwxr-xr-x 1 root staff     8787 Oct 29  2019 zeek_carve_watcher.py
-rwxr-xr-x 1 root staff     4883 May  4 17:39 zeek_install_plugins.sh

root@hedgehog:/tmp# rsync -a user@otherbox:/media/squash/opt/yara-rules/ /opt/yara-rules
user@otherbox's password: 

root@hedgehog:/tmp# rsync -a user@otherbox:/media/squash/opt/capa-rules/ /opt/capa-rules
user@otherbox's password: 

root@hedgehog:/tmp# ls -l /opt/ | grep '\-rules'
drwxr-xr-x  8 root   root    4096 May  8 15:48 capa-rules
drwxr-xr-x  8 root   root  24576  May  8 15:48 yara-rules

root@hedgehog:/tmp# for BEAT in auditbeat filebeat metricbeat packetbeat protologbeat; do rsync -a user@otherbox:/media/squash/usr/share/$BEAT/kibana/ /usr/share/$BEAT/kibana; done
user@otherbox's password: 
user@otherbox's password: 
user@otherbox's password: 
user@otherbox's password: 
user@otherbox's password: 

root@hedgehog:/tmp# rsync -avP --delete user@otherbox:/media/squash/etc/audit/rules.d/ /etc/audit/rules.d/
user@otherbox's password: 

root@hedgehog:/tmp# rsync -avP --delete user@otherbox:/media/squash/etc/sudoers.d/ /etc/sudoers.d/
user@otherbox's password: 

root@hedgehog:/tmp# chmod 400 /etc/sudoers.d/*
```

19. Set capabilities and symlinks for network capture programs to be used by the unprivileged user:

commands:

```
chown root:netdev /usr/sbin/netsniff-ng && \
  setcap 'CAP_NET_RAW+eip CAP_NET_ADMIN+eip CAP_IPC_LOCK+eip CAP_SYS_ADMIN+eip' /usr/sbin/netsniff-ng
chown root:netdev /opt/zeek/bin/zeek && \
  setcap 'CAP_NET_RAW+eip CAP_NET_ADMIN+eip CAP_IPC_LOCK+eip' /opt/zeek/bin/zeek
chown root:netdev /sbin/ethtool && \
  setcap 'CAP_NET_RAW+eip CAP_NET_ADMIN+eip' /sbin/ethtool
chown root:netdev /opt/zeek/bin/capstats && \
  setcap 'CAP_NET_RAW+eip CAP_NET_ADMIN+eip' /opt/zeek/bin/capstats
chown root:netdev /usr/sbin/tcpdump && \
  setcap 'CAP_NET_RAW+eip CAP_NET_ADMIN+eip' /usr/sbin/tcpdump
chown root:netdev /usr/share/auditbeat/bin/auditbeat && \
  setcap 'CAP_AUDIT_READ+eip' /usr/share/auditbeat/bin/auditbeat
chown root:netdev /usr/share/packetbeat/bin/packetbeat && \
  setcap 'CAP_NET_RAW+eip CAP_NET_ADMIN+eip' /usr/share/packetbeat/bin/packetbeat
chown root:netdev /opt/arkime/bin/capture && \
  setcap 'CAP_NET_RAW+eip CAP_NET_ADMIN+eip CAP_IPC_LOCK+eip' /opt/arkime/bin/capture

ln -s -f /opt/zeek/bin/zeek /usr/local/bin/
ln -s -f /usr/sbin/netsniff-ng /usr/local/bin/
ln -s -f /usr/sbin/tcpdump /usr/local/bin/
ln -s -f /opt/arkime/bin/capture /usr/local/bin/
ln -s -f /opt/arkime/bin/npm /usr/local/bin
ln -s -f /opt/arkime/bin/node /usr/local/bin
ln -s -f /opt/arkime/bin/npx /usr/local/bin
```

example:

```
root@hedgehog:/tmp# chown root:netdev /usr/sbin/netsniff-ng && \
>   setcap 'CAP_NET_RAW+eip CAP_NET_ADMIN+eip CAP_IPC_LOCK+eip CAP_SYS_ADMIN+eip' /usr/sbin/netsniff-ng
root@hedgehog:/tmp# chown root:netdev /opt/zeek/bin/zeek && \
>   setcap 'CAP_NET_RAW+eip CAP_NET_ADMIN+eip CAP_IPC_LOCK+eip' /opt/zeek/bin/zeek
root@hedgehog:/tmp# chown root:netdev /sbin/ethtool && \
>   setcap 'CAP_NET_RAW+eip CAP_NET_ADMIN+eip' /sbin/ethtool
root@hedgehog:/tmp# chown root:netdev /opt/zeek/bin/capstats && \
>   setcap 'CAP_NET_RAW+eip CAP_NET_ADMIN+eip' /opt/zeek/bin/capstats
root@hedgehog:/tmp# chown root:netdev /usr/sbin/tcpdump && \
>   setcap 'CAP_NET_RAW+eip CAP_NET_ADMIN+eip' /usr/sbin/tcpdump
root@hedgehog:/tmp# chown root:netdev /usr/share/auditbeat/bin/auditbeat && \
>   setcap 'CAP_AUDIT_READ+eip' /usr/share/auditbeat/bin/auditbeat
root@hedgehog:/tmp# chown root:netdev /usr/share/packetbeat/bin/packetbeat && \
>   setcap 'CAP_NET_RAW+eip CAP_NET_ADMIN+eip' /usr/share/packetbeat/bin/packetbeat
root@hedgehog:/tmp# chown root:netdev /opt/arkime/bin/capture && \
>   setcap 'CAP_NET_RAW+eip CAP_NET_ADMIN+eip CAP_IPC_LOCK+eip' /opt/arkime/bin/capture
root@hedgehog:/tmp# ln -s -f /opt/zeek/bin/zeek /usr/local/bin/
root@hedgehog:/tmp# ln -s -f /usr/sbin/netsniff-ng /usr/local/bin/
root@hedgehog:/tmp# ln -s -f /usr/sbin/tcpdump /usr/local/bin/
root@hedgehog:/tmp# ln -s -f /opt/arkime/bin/capture /usr/local/bin/
root@hedgehog:/tmp# ln -s -f /opt/arkime/bin/npm /usr/local/bin
root@hedgehog:/tmp# ln -s -f /opt/arkime/bin/node /usr/local/bin
root@hedgehog:/tmp# ln -s -f /opt/arkime/bin/npx /usr/local/bin
```

20. Back up unprivileged user sensor-specific config and scripts:
    - `mv /opt/sensor/ /opt/sensor_upgrade_backup_$(date +%Y-%m-%d)`

21. Grab unprivileged user sensor-specific config and scripts from our mount of the ISO using `rsync` and change its ownership to the unprivileged user:
```
root@hedgehog:/tmp# rsync -av user@otherbox:/media/squash/opt/sensor /opt/
user@otherbox's password: 
receiving incremental file list
created directory ./opt
sensor/
[...]

sent 1,244 bytes  received 1,646,409 bytes  470,758.00 bytes/sec
total size is 1,641,629  speedup is 1.00

root@hedgehog:/tmp# chown -R sensor:sensor /opt/sensor*

root@hedgehog:/tmp# ls -l /opt/ | grep sensor
drwxr-xr-x  4 sensor sensor  4096 May  6 22:00 sensor
drwxr-x---  4 sensor sensor  4096 May  8 14:33 sensor_upgrade_backup_2020-05-08
```

22. Leave the root shell and `cd` to `/opt`
```
root@hedgehog:~# exit
logout

sensor@hedgehog:~$ whoami
sensor

sensor@hedgehog:~$ cd /opt
```

23. Compare the old and new `control_vars.conf` files
```
sensor@hedgehog:opt$ diff sensor_upgrade_backup_2020-05-08/sensor_ctl/control_vars.conf sensor/sensor_ctl/control_vars.conf 
1,2c1,2
< export CAPTURE_INTERFACE=enp0s3
< export CAPTURE_FILTER="not port 5044 and not port 5601 and not port 8005 and not port 9200 and not port 9600"
---
> export CAPTURE_INTERFACE=xxxx
> export CAPTURE_FILTER=""
4c4
[...]
```

Examine the differences. If there aren't any new `export` variables, then you're probably safe to just replace the default version of `control_vars.conf` with the backed-up version:

```
sensor@hedgehog:opt$ cp sensor_upgrade_backup_2020-05-08/sensor_ctl/control_vars.conf sensor/sensor_ctl/control_vars.conf 
cp: overwrite 'sensor/sensor_ctl/control_vars.conf'? y
```

If there are major differences or new variables, continue on to the next step, in a minute you'll need to run `capture-config` to configure from scratch anyway.

24. Restore certificates/keystores for forwarders from the backup `sensor_ctl` path to the new one
```
sensor@hedgehog:opt$ for BEAT in auditbeat filebeat filebeat-syslog heatbeat metricbeat; do cp /opt/sensor_upgrade_backup_2020-05-08/sensor_ctl/$BEAT/data/* /opt/sensor/sensor_ctl/$BEAT/data/; done

sensor@hedgehog:opt$ cp /opt/sensor_upgrade_backup_2020-05-07/sensor_ctl/filebeat/{ca.crt,client.crt,client.key} /opt/sensor/sensor_ctl/filebeat/
```

25. Despite what we just did, you may consider running `capture-config` to re-configure [capture, forwarding, and autostart services](#ConfigUser) from scratch anyway. You can use the backed-up version of `control_vars.conf` to refer back to as a basis for things you might want to restore (e.g., `CAPTURE_INTERFACE`, `CAPTURE_FILTER`, `PCAP_PATH`, `ZEEK_LOG_PATH`, your autostart settings, etc.).

26. Once you feel confident you've completed all of these steps, issue a reboot on the Hedgehog

## Post-upgrade

Once the Hedgehog has come back up, check to make sure everything is working:

* `/opt/sensor/sensor_ctl/status` should return `RUNNING` for the things you set to autorun (no `FATAL` errors)
* `sensorwatch` should show current writes to Zeek log files and PCAP files (depending on your configuration)
* `tail -f /opt/sensor/sensor_ctl/log/*` should show no egregious errors
<<<<<<< HEAD
* `zeek --version`, `zeek -N local` and `capture --version` ought to run and print out version information as expected
=======
* `zeek --version`, `zeek -N local` and `moloch-capture --version` ought to run and print out version information as expected
>>>>>>> b5ae1931
* if you are forwarding to a [Malcolm](https://github.com/idaholab/malcolm) aggregator, you should start seeing data momentarily
    
# <a name="Footer"></a>Copyright

Hedgehog Linux - part of [Malcolm](https://github.com/idaholab/Malcolm) - is Copyright 2021 Battelle Energy Alliance, LLC, and is developed and released through the cooperation of the Cybersecurity and Infrastructure Security Agency of the U.S. Department of Homeland Security.

See [`License.txt`](https://raw.githubusercontent.com/idaholab/Malcolm/main/License.txt) for the terms of its release.

### Contact information of author(s):

[malcolm@inl.gov](mailto:malcolm@inl.gov?subject=Network%20sensor%20development)<|MERGE_RESOLUTION|>--- conflicted
+++ resolved
@@ -254,11 +254,7 @@
 
 ### <a name="arkime-capture"></a>capture: Arkime session forwarding
 
-<<<<<<< HEAD
 [capture](https://github.com/arkime/arkime/tree/master/capture) is not only used to capture PCAP files, but also the parse raw traffic into sessions and forward this session metadata to an [Elasticsearch](https://www.elastic.co/products/elasticsearch) database so that it can be viewed in [Arkime viewer](https://molo.ch/), whether standalone or as part of a [Malcolm](https://github.com/idaholab/malcolm) instance. If you're using Hedgehog Linux with Malcolm, please read [Correlating Zeek logs and Arkime sessions](https://github.com/idaholab/malcolm#ZeekArkimeFlowCorrelation) in the Malcolm documentation for more information.
-=======
-[moloch-capture](https://github.com/arkime/arkime/tree/master/capture) is not only used to capture PCAP files, but also the parse raw traffic into sessions and forward this session metadata to an [Elasticsearch](https://www.elastic.co/products/elasticsearch) database so that it can be viewed in [Arkime viewer](https://molo.ch/), whether standalone or as part of a [Malcolm](https://github.com/idaholab/malcolm) instance. If you're using Hedgehog Linux with Malcolm, please read [Correlating Zeek logs and Arkime sessions](https://github.com/idaholab/malcolm#ZeekArkimeFlowCorrelation) in the Malcolm documentation for more information.
->>>>>>> b5ae1931
 
 First, select the Elasticsearch connection transport protocol, either **HTTPS** or **HTTP**. If the metrics are being forwarded to Malcolm, select **HTTPS** to encrypt messages from the sensor to the aggregator using TLS v1.2 using ECDHE-RSA-AES128-GCM-SHA256. If **HTTPS** is chosen, you must choose whether to enable SSL certificate verification. If you are using a self-signed certificate (such as the one automatically created during [Malcolm's configuration](https://github.com/idaholab/malcolm#configure-authentication)), choose **None**.
 
@@ -340,11 +336,7 @@
 * **AUTOSTART_HEATBEAT** – [sensor hardware](#heatbeat) (eg., CPU and storage device temperature) metrics forwarder
 * **AUTOSTART_HEATBEAT_SENSORS** – the background process monitoring [hardware sensors](#heatbeat) for temperatures, voltages, fan speeds, etc. (this is required in addition to **AUTOSTART_HEATBEAT** metrics forwarding)
 * **AUTOSTART_METRICBEAT** – system resource utilization [metrics forwarder](#metricbeat)
-<<<<<<< HEAD
 * **AUTOSTART_ARKIME** – [capture](#arkime-capture) PCAP engine for traffic capture, as well as traffic parsing and metadata insertion into Elasticsearch for viewing in [Arkime](https://molo.ch/). If you are using Hedgehog Linux along with [Malcolm](https://github.com/idaholab/malcolm) or another Arkime installation, this is probably the packet capture engine you want to use.
-=======
-* **AUTOSTART_ARKIME** – [moloch-capture](##moloch-capture) PCAP engine for traffic capture, as well as traffic parsing and metadata insertion into Elasticsearch for viewing in [Arkime](https://molo.ch/). If you are using Hedgehog Linux along with [Malcolm](https://github.com/idaholab/malcolm) or another Arkime installation, this is probably the packet capture engine you want to use.
->>>>>>> b5ae1931
 * *AUTOSTART_NETSNIFF* – [netsniff-ng](http://netsniff-ng.org/) PCAP engine for saving packet capture (PCAP) files
 * **AUTOSTART_PRUNE_ZEEK** – storage space monitor to ensure that Zeek logs do not consume more than 90% of the total size of the storage volume to which Zeek logs are written
 * **AUTOSTART_PRUNE_PCAP** – storage space monitor to ensure that PCAP files do not consume more than 90% of the total size of the storage volume to which PCAP files are written
@@ -397,8 +389,6 @@
 
 Official downloads of the Hedgehog Linux installer ISO are not provided: however, it can be built easily on an internet-connected Linux host with Vagrant:
 
-<<<<<<< HEAD
-=======
 * [Vagrant](https://www.vagrantup.com/)
     - [`vagrant-reload`](https://github.com/aidanns/vagrant-reload) plugin
     - [`vagrant-sshfs`](https://github.com/dustymabe/vagrant-sshfs) plugin
@@ -412,7 +402,6 @@
     - [`vagrant-libvirt`](https://github.com/vagrant-libvirt/vagrant-libvirt) provider plugin
     - [`vagrant-mutate`](https://github.com/sciurus/vagrant-mutate) plugin to convert [`bento/debian-10`](https://app.vagrantup.com/bento/boxes/debian-10) Vagrant box to `libvirt` format
 
->>>>>>> b5ae1931
 To perform a clean build the Hedgehog Linux installer ISO, navigate to your local [Malcolm](https://github.com/idaholab/Malcolm/) working copy and run:
 
 ```
@@ -427,11 +416,7 @@
 
 ```
 …
-<<<<<<< HEAD
 Finished, created "/sensor-build/hedgehog-4.0.0.iso"
-=======
-Finished, created "/sensor-build/hedgehog-3.3.0.iso"
->>>>>>> b5ae1931
 …
 ```
 
@@ -957,11 +942,7 @@
 * `/opt/sensor/sensor_ctl/status` should return `RUNNING` for the things you set to autorun (no `FATAL` errors)
 * `sensorwatch` should show current writes to Zeek log files and PCAP files (depending on your configuration)
 * `tail -f /opt/sensor/sensor_ctl/log/*` should show no egregious errors
-<<<<<<< HEAD
 * `zeek --version`, `zeek -N local` and `capture --version` ought to run and print out version information as expected
-=======
-* `zeek --version`, `zeek -N local` and `moloch-capture --version` ought to run and print out version information as expected
->>>>>>> b5ae1931
 * if you are forwarding to a [Malcolm](https://github.com/idaholab/malcolm) aggregator, you should start seeing data momentarily
     
 # <a name="Footer"></a>Copyright
